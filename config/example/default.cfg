--- conflicted
+++ resolved
@@ -7,41 +7,16 @@
 #		  the config line must the form package.module.Class.ClassName
 global:
     # list of modules to load when starting
-    startup: ['man', 'tray']
+    startup: ['man', 'tray', 'tasklogic']
 
     module_server:
-        address: ''
-        port: 5901
-        #certfile: 'C:/Users/Konstantin Fehler/PycharmProjects/qudi/certificate/server.pem'
-        #keyfile: 'C:/Users/Konstantin Fehler/PycharmProjects/qudi/certificate/server_key.pem'
-        #cacerts: 'C:/Users/Konstantin Fehler/PycharmProjects/qudi/certificate/client.pem'
+        address: 'localhost'
+        port: 12345
 
     ## For controlling the appearance of the GUI:
     stylesheet: 'qdark.qss'
 
 hardware:
-
-    slowcounter_qutau:
-        module.Class: 'qutau.qutau.Qutau'
-        source_channels: 1
-        clock_frequency: 50 # in Hz
-        samples_number: 1
-        counter_channels: [1]
-    #    count_distribution: 'dark_bright_gaussian' # other options are:
-            # 'uniform, 'exponential', 'single_poisson', 'dark_bright_poisson'
-            #  and 'single_gaussian'.
-
-    fastcounter_qutau:
-        module.Class: 'qutau.qutau.Qutau'
-        deviceID: -1
-        activeChannels: [1, 2]
-        count_channel: 0
-        trigger_channel: 1
-        coincidenceWindow: 0
-        fileformat: 'FORMAT_ASCII'
-        filename: 'C:/Data/qutau/binary'
-        minimal_binwidth: 0.081e-9
-        gated: False
 
     simpledatadummy:
         module.Class: 'simple_data_dummy.SimpleDummy'
@@ -57,9 +32,6 @@
         connect:
             fitlogic: 'fitlogic'
 
-<<<<<<< HEAD
-    mydummycounter_remote:
-=======
     mydummyinstreamer:
         module.Class: 'data_instream_dummy.InStreamDummy'
         digital_channels:  # optional, must provide at least one digital or analog channel
@@ -78,7 +50,6 @@
             - 10
 
     mydummycounter:
->>>>>>> 3a3d6b86
         module.Class: 'slow_counter_dummy.SlowCounterDummy'
         source_channels: 4
         clock_frequency: 100
@@ -180,7 +151,7 @@
         #additional_extraction_path: 'C:\\Custom_dir\\Methods'  # optional
         #additional_analysis_path: 'C:\\Custom_dir\\Methods'  # optional
         connect:
-            fastcounter: 'fastcounter_qutau'
+            fastcounter: 'mydummyfastcounter'
             pulsegenerator: 'mydummypulser'
             fitlogic: 'fitlogic'
             savelogic: 'savelogic'
@@ -189,7 +160,7 @@
     counterlogic:
         module.Class: 'counter_logic.CounterLogic'
         connect:
-            counter1: 'slowcounter_qutau'
+            counter1: 'mydummycounter'
             savelogic: 'savelogic'
 
     gatedcounterlogic:
