{
 "cells": [
  {
   "cell_type": "code",
<<<<<<< HEAD
   "execution_count": null,
   "metadata": {},
   "outputs": [],
=======
   "execution_count": 1,
   "metadata": {
    "collapsed": false
   },
   "outputs": [
    {
     "data": {
      "text/plain": [
       "'MainThread'"
      ]
     },
     "execution_count": 1,
     "metadata": {},
     "output_type": "execute_result"
    }
   ],
>>>>>>> 54d75219
   "source": [
    "import threading\n",
    "threading.current_thread().name\n"
   ]
  },
  {
   "cell_type": "code",
<<<<<<< HEAD
   "execution_count": null,
   "metadata": {},
   "outputs": [],
=======
   "execution_count": 2,
   "metadata": {
    "collapsed": false
   },
   "outputs": [
    {
     "data": {
      "text/plain": [
       "6420"
      ]
     },
     "execution_count": 2,
     "metadata": {},
     "output_type": "execute_result"
    }
   ],
>>>>>>> 54d75219
   "source": [
    "threading.current_thread().ident"
   ]
  },
  {
   "cell_type": "code",
<<<<<<< HEAD
   "execution_count": null,
   "metadata": {},
   "outputs": [],
=======
   "execution_count": 3,
   "metadata": {
    "collapsed": false
   },
   "outputs": [
    {
     "data": {
      "text/plain": [
       "7128"
      ]
     },
     "execution_count": 3,
     "metadata": {},
     "output_type": "execute_result"
    }
   ],
>>>>>>> 54d75219
   "source": [
    "import os\n",
    "os.getpid()"
   ]
  },
  {
   "cell_type": "code",
<<<<<<< HEAD
   "execution_count": null,
   "metadata": {},
   "outputs": [],
=======
   "execution_count": 4,
   "metadata": {
    "collapsed": false
   },
   "outputs": [
    {
     "ename": "OSError",
     "evalue": "[WinError 126] The specified module could not be found",
     "output_type": "error",
     "traceback": [
      "\u001b[1;31m---------------------------------------------------------------------------\u001b[0m",
      "\u001b[1;31mOSError\u001b[0m                                   Traceback (most recent call last)",
      "\u001b[1;32m<ipython-input-4-da475db7838a>\u001b[0m in \u001b[0;36m<module>\u001b[1;34m()\u001b[0m\n\u001b[0;32m      1\u001b[0m \u001b[1;32mimport\u001b[0m \u001b[0mctypes\u001b[0m\u001b[1;33m\u001b[0m\u001b[0m\n\u001b[1;32m----> 2\u001b[1;33m \u001b[0mctypes\u001b[0m\u001b[1;33m.\u001b[0m\u001b[0mCDLL\u001b[0m\u001b[1;33m(\u001b[0m\u001b[1;34m'libc.so.6'\u001b[0m\u001b[1;33m)\u001b[0m\u001b[1;33m.\u001b[0m\u001b[0msyscall\u001b[0m\u001b[1;33m(\u001b[0m\u001b[1;36m186\u001b[0m\u001b[1;33m)\u001b[0m\u001b[1;33m\u001b[0m\u001b[0m\n\u001b[0m",
      "\u001b[1;32mC:\\Program Files\\Anaconda3\\envs\\qudi\\lib\\ctypes\\__init__.py\u001b[0m in \u001b[0;36m__init__\u001b[1;34m(self, name, mode, handle, use_errno, use_last_error)\u001b[0m\n\u001b[0;32m    349\u001b[0m \u001b[1;33m\u001b[0m\u001b[0m\n\u001b[0;32m    350\u001b[0m         \u001b[1;32mif\u001b[0m \u001b[0mhandle\u001b[0m \u001b[1;32mis\u001b[0m \u001b[1;32mNone\u001b[0m\u001b[1;33m:\u001b[0m\u001b[1;33m\u001b[0m\u001b[0m\n\u001b[1;32m--> 351\u001b[1;33m             \u001b[0mself\u001b[0m\u001b[1;33m.\u001b[0m\u001b[0m_handle\u001b[0m \u001b[1;33m=\u001b[0m \u001b[0m_dlopen\u001b[0m\u001b[1;33m(\u001b[0m\u001b[0mself\u001b[0m\u001b[1;33m.\u001b[0m\u001b[0m_name\u001b[0m\u001b[1;33m,\u001b[0m \u001b[0mmode\u001b[0m\u001b[1;33m)\u001b[0m\u001b[1;33m\u001b[0m\u001b[0m\n\u001b[0m\u001b[0;32m    352\u001b[0m         \u001b[1;32melse\u001b[0m\u001b[1;33m:\u001b[0m\u001b[1;33m\u001b[0m\u001b[0m\n\u001b[0;32m    353\u001b[0m             \u001b[0mself\u001b[0m\u001b[1;33m.\u001b[0m\u001b[0m_handle\u001b[0m \u001b[1;33m=\u001b[0m \u001b[0mhandle\u001b[0m\u001b[1;33m\u001b[0m\u001b[0m\n",
      "\u001b[1;31mOSError\u001b[0m: [WinError 126] The specified module could not be found"
     ]
    }
   ],
>>>>>>> 54d75219
   "source": [
    "import ctypes\n",
    "ctypes.CDLL('libc.so.6').syscall(186)"
   ]
  },
  {
   "cell_type": "code",
   "execution_count": null,
   "metadata": {},
   "outputs": [],
   "source": []
  }
 ],
 "metadata": {
  "anaconda-cloud": {},
  "kernelspec": {
   "display_name": "Python [conda env:qudi]",
   "language": "python",
   "name": "conda-env-qudi-py"
  },
  "language_info": {
   "codemirror_mode": {
    "name": "ipython",
    "version": 3
   },
   "file_extension": ".py",
   "mimetype": "text/x-python",
   "name": "python",
   "nbconvert_exporter": "python",
   "pygments_lexer": "ipython3",
   "version": "3.4.5"
  }
 },
 "nbformat": 4,
 "nbformat_minor": 0
}<|MERGE_RESOLUTION|>--- conflicted
+++ resolved
@@ -2,11 +2,6 @@
  "cells": [
   {
    "cell_type": "code",
-<<<<<<< HEAD
-   "execution_count": null,
-   "metadata": {},
-   "outputs": [],
-=======
    "execution_count": 1,
    "metadata": {
     "collapsed": false
@@ -23,7 +18,6 @@
      "output_type": "execute_result"
     }
    ],
->>>>>>> 54d75219
    "source": [
     "import threading\n",
     "threading.current_thread().name\n"
@@ -31,11 +25,6 @@
   },
   {
    "cell_type": "code",
-<<<<<<< HEAD
-   "execution_count": null,
-   "metadata": {},
-   "outputs": [],
-=======
    "execution_count": 2,
    "metadata": {
     "collapsed": false
@@ -52,18 +41,12 @@
      "output_type": "execute_result"
     }
    ],
->>>>>>> 54d75219
    "source": [
     "threading.current_thread().ident"
    ]
   },
   {
    "cell_type": "code",
-<<<<<<< HEAD
-   "execution_count": null,
-   "metadata": {},
-   "outputs": [],
-=======
    "execution_count": 3,
    "metadata": {
     "collapsed": false
@@ -80,7 +63,6 @@
      "output_type": "execute_result"
     }
    ],
->>>>>>> 54d75219
    "source": [
     "import os\n",
     "os.getpid()"
@@ -88,11 +70,6 @@
   },
   {
    "cell_type": "code",
-<<<<<<< HEAD
-   "execution_count": null,
-   "metadata": {},
-   "outputs": [],
-=======
    "execution_count": 4,
    "metadata": {
     "collapsed": false
@@ -111,7 +88,6 @@
      ]
     }
    ],
->>>>>>> 54d75219
    "source": [
     "import ctypes\n",
     "ctypes.CDLL('libc.so.6').syscall(186)"
@@ -120,7 +96,9 @@
   {
    "cell_type": "code",
    "execution_count": null,
-   "metadata": {},
+   "metadata": {
+    "collapsed": true
+   },
    "outputs": [],
    "source": []
   }
