--- conflicted
+++ resolved
@@ -2,24 +2,16 @@
  "cells": [
   {
    "cell_type": "markdown",
-   "metadata": {
-    "deletable": true,
-    "editable": true
-   },
+   "metadata": {},
    "source": [
     "# Script for fitting N14 from pulsed odmr"
    ]
   },
   {
    "cell_type": "code",
-<<<<<<< HEAD
-   "execution_count": null,
-=======
    "execution_count": 1,
->>>>>>> 54d75219
-   "metadata": {
-    "deletable": true,
-    "editable": true
+   "metadata": {
+    "collapsed": true
    },
    "outputs": [],
    "source": [
@@ -29,18 +21,10 @@
   },
   {
    "cell_type": "code",
-<<<<<<< HEAD
-   "execution_count": null,
-=======
    "execution_count": 2,
->>>>>>> 54d75219
-   "metadata": {
-    "deletable": true,
-    "editable": true
-   },
-<<<<<<< HEAD
-   "outputs": [],
-=======
+   "metadata": {
+    "collapsed": false
+   },
    "outputs": [
     {
      "data": {
@@ -55,7 +39,6 @@
      "output_type": "display_data"
     }
    ],
->>>>>>> 54d75219
    "source": [
     "pb.plot(pulsedmeasurement.signal_plot_x, pulsedmeasurement.signal_plot_y)\n",
     "pb.show()"
@@ -63,14 +46,9 @@
   },
   {
    "cell_type": "code",
-<<<<<<< HEAD
-   "execution_count": null,
-=======
    "execution_count": 3,
->>>>>>> 54d75219
-   "metadata": {
-    "deletable": true,
-    "editable": true
+   "metadata": {
+    "collapsed": false
    },
    "outputs": [],
    "source": [
@@ -82,14 +60,9 @@
   },
   {
    "cell_type": "code",
-<<<<<<< HEAD
-   "execution_count": null,
-=======
    "execution_count": 4,
->>>>>>> 54d75219
-   "metadata": {
-    "deletable": true,
-    "editable": true
+   "metadata": {
+    "collapsed": false
    },
    "outputs": [],
    "source": [
@@ -131,18 +104,10 @@
   },
   {
    "cell_type": "code",
-<<<<<<< HEAD
-   "execution_count": null,
-=======
    "execution_count": 7,
->>>>>>> 54d75219
-   "metadata": {
-    "deletable": true,
-    "editable": true
-   },
-<<<<<<< HEAD
-   "outputs": [],
-=======
+   "metadata": {
+    "collapsed": false
+   },
    "outputs": [
     {
      "name": "stdout",
@@ -162,25 +127,16 @@
      ]
     }
    ],
->>>>>>> 54d75219
    "source": [
     "results.params.pretty_print()"
    ]
   },
   {
    "cell_type": "code",
-<<<<<<< HEAD
-   "execution_count": null,
-=======
    "execution_count": 8,
->>>>>>> 54d75219
-   "metadata": {
-    "deletable": true,
-    "editable": true
-   },
-<<<<<<< HEAD
-   "outputs": [],
-=======
+   "metadata": {
+    "collapsed": false
+   },
    "outputs": [
     {
      "data": {
@@ -193,7 +149,6 @@
      "output_type": "execute_result"
     }
    ],
->>>>>>> 54d75219
    "source": [
     "# values of the center peaks\n",
     "results.params['lorentz0_center'].value, results.params['lorentz1_center'].value, results.params['lorentz2_center'].value"
@@ -201,18 +156,10 @@
   },
   {
    "cell_type": "code",
-<<<<<<< HEAD
-   "execution_count": null,
-=======
    "execution_count": 9,
->>>>>>> 54d75219
-   "metadata": {
-    "deletable": true,
-    "editable": true
-   },
-<<<<<<< HEAD
-   "outputs": [],
-=======
+   "metadata": {
+    "collapsed": false
+   },
    "outputs": [
     {
      "name": "stdout",
@@ -232,23 +179,15 @@
      ]
     }
    ],
->>>>>>> 54d75219
    "source": [
     "results.params.pretty_print()"
    ]
   },
   {
    "cell_type": "code",
-<<<<<<< HEAD
-   "execution_count": null,
-   "metadata": {
-    "deletable": true,
-    "editable": true
-=======
    "execution_count": 10,
    "metadata": {
     "collapsed": true
->>>>>>> 54d75219
    },
    "outputs": [],
    "source": [
@@ -259,18 +198,10 @@
   },
   {
    "cell_type": "code",
-<<<<<<< HEAD
-   "execution_count": null,
-=======
    "execution_count": 11,
->>>>>>> 54d75219
-   "metadata": {
-    "deletable": true,
-    "editable": true
-   },
-<<<<<<< HEAD
-   "outputs": [],
-=======
+   "metadata": {
+    "collapsed": false
+   },
    "outputs": [
     {
      "data": {
@@ -285,7 +216,6 @@
      "output_type": "display_data"
     }
    ],
->>>>>>> 54d75219
    "source": [
     "pb.plot(freqs, pulsedmeasurement.signal_plot_y, 'o')\n",
     "pb.plot(freqs, results.eval())\n",
@@ -297,18 +227,10 @@
   },
   {
    "cell_type": "code",
-<<<<<<< HEAD
-   "execution_count": null,
-=======
    "execution_count": 12,
->>>>>>> 54d75219
-   "metadata": {
-    "deletable": true,
-    "editable": true
-   },
-<<<<<<< HEAD
-   "outputs": [],
-=======
+   "metadata": {
+    "collapsed": false
+   },
    "outputs": [
     {
      "data": {
@@ -321,7 +243,6 @@
      "output_type": "execute_result"
     }
    ],
->>>>>>> 54d75219
    "source": [
     "# calculate sum of contrast \n",
     "c0 = (results.params['c'].value - a0) / results.params['c']\n",
@@ -334,8 +255,7 @@
    "cell_type": "code",
    "execution_count": null,
    "metadata": {
-    "deletable": true,
-    "editable": true
+    "collapsed": false
    },
    "outputs": [],
    "source": [
@@ -347,12 +267,7 @@
    "cell_type": "code",
    "execution_count": null,
    "metadata": {
-<<<<<<< HEAD
-    "deletable": true,
-    "editable": true
-=======
-    "collapsed": false
->>>>>>> 54d75219
+    "collapsed": false
    },
    "outputs": [],
    "source": [
@@ -374,8 +289,7 @@
    "cell_type": "code",
    "execution_count": null,
    "metadata": {
-    "deletable": true,
-    "editable": true
+    "collapsed": true
    },
    "outputs": [],
    "source": []
@@ -383,21 +297,21 @@
  ],
  "metadata": {
   "kernelspec": {
-   "display_name": "Qudi",
+   "display_name": "QuDi",
    "language": "python",
    "name": "qudi"
   },
   "language_info": {
    "codemirror_mode": {
     "name": "ipython",
-    "version": "3.6.0"
+    "version": "3.5.2"
    },
    "file_extension": ".py",
    "mimetype": "text/x-python",
    "name": "python",
    "nbconvert_exporter": "python",
    "pygments_lexer": "ipython3",
-   "version": "3.6.0"
+   "version": "3.5.2"
   }
  },
  "nbformat": 4,
