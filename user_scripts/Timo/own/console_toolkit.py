--- conflicted
+++ resolved
@@ -462,9 +462,6 @@
     # file = 'E:/Data/2019/09/20190910/PulsedMeasurement\mfl_n_sweeps=500_B=2.35MHz.23/20190910-1338-41_MFL_irq_driven_mfl_raw.pkl'
     # mes =  Tk_file.load_seperate_thread_results(file)
     # mes.get_total_times()
-<<<<<<< HEAD
-    # mes.calc_sensitivity()
-=======
     # mes.calc_sensitivity()
 
     fname = r"E:\\Data\\2022\\04\\20220414\\PulsedMeasurement\\dummy_tomography_tests\\single_qubit\\20220414-1356-06_tomography_parameters.dat"
@@ -483,5 +480,4 @@
         # p_i = {**p_i, **{'file': f, 'data':Tk_file.load_pulsed_result(f)['data']}}
         # p_i = Tk_file.load_pulsed_result(f)
         p_i = Tk_file.load_pulsed_result(f)
-        p_raw.append(p_i)
->>>>>>> e11b978e
+        p_raw.append(p_i)