--- conflicted
+++ resolved
@@ -22,22 +22,15 @@
 """
 
 import inspect
-<<<<<<< HEAD
-=======
 import numpy as np
 from scipy.signal import find_peaks as _find_peaks
 from scipy.signal import peak_widths as _peak_widths
->>>>>>> c219a1b5
 from abc import ABCMeta, abstractmethod
 from lmfit import Model, CompositeModel
 
 __all__ = (
-<<<<<<< HEAD
-    'estimator', 'FitCompositeModelBase', 'FitCompositeModelMeta', 'FitModelBase', 'FitModelMeta'
-=======
     'correct_offset_histogram', 'find_peaks', 'estimator', 'FitCompositeModelBase',
     'FitCompositeModelMeta', 'FitModelBase', 'FitModelMeta'
->>>>>>> c219a1b5
 )
 
 
@@ -55,7 +48,6 @@
         return func
 
     return _decorator
-<<<<<<< HEAD
 
 
 class FitModelMeta(ABCMeta):
@@ -71,23 +63,6 @@
                 estimators[name] = attr
         cls._estimators = estimators
 
-=======
-
-
-class FitModelMeta(ABCMeta):
-    def __init__(cls, name, bases, attrs):
-        super().__init__(name, bases, attrs)
-
-        # collect marked estimator methods in a dict "_estimators" and attach it to created class
-        estimators = dict()
-        for attr_name in [a for a in dir(cls) if not a.startswith('__')]:
-            attr = getattr(cls, attr_name)
-            name = getattr(attr, '_estimator_name', None)
-            if isinstance(name, str):
-                estimators[name] = attr
-        cls._estimators = estimators
-
->>>>>>> c219a1b5
         # The following is just performed on lmfit.Model subclasses, NOT CompositeModel subclasses
         if not issubclass(cls, CompositeModel):
             # inspect static _model_function and perform sanity checks
@@ -97,7 +72,6 @@
             assert len(params) > 0, '"_model_function" must accept at least 1 positional argument' \
                                     ' representing the independent variable'
             indep_var_name = params[0]
-<<<<<<< HEAD
 
             for estimator_name, estimator in estimators.items():
                 assert getattr(estimator, '_estimator_independent_var', '') == indep_var_name, \
@@ -109,19 +83,6 @@
     def __init__(cls, name, bases, attrs):
         super().__init__(name, bases, attrs)
 
-=======
-
-            for estimator_name, estimator in estimators.items():
-                assert getattr(estimator, '_estimator_independent_var', '') == indep_var_name, \
-                    f'estimator "{estimator_name}" second argument must have the same name as the' \
-                    f' independent variable of "_model_function"'
-
-
-class FitCompositeModelMeta(type):
-    def __init__(cls, name, bases, attrs):
-        super().__init__(name, bases, attrs)
-
->>>>>>> c219a1b5
         # collect marked estimator methods in a dict "_estimators" and attach it to created class.
         # The main difference to FitModelMeta.__init__ is the fact that we just collect estimators
         # in cls.__dict__ here (not from possible base classes)
@@ -183,9 +144,6 @@
 
         @return dict: Available estimator methods (values) with corresponding names (keys)
         """
-<<<<<<< HEAD
-        return self._estimators.copy()
-=======
         return self._estimators.copy()
 
 
@@ -310,5 +268,4 @@
 #
 #     # Take middle of determined range as peak position index
 #     position = (stop_index - start_index) // 2 + start_index
-#     return position, (start_index, stop_index)
->>>>>>> c219a1b5
+#     return position, (start_index, stop_index)