--- conflicted
+++ resolved
@@ -40,15 +40,11 @@
 from collections import OrderedDict
 from .logger import register_exception_handler
 from .threadmanager import ThreadManager
-<<<<<<< HEAD
-from .remote import RemoteObjectManager
-=======
 # try to import RemoteObjectManager. Might fail if rpyc is not installed.
 try:
     from .remote import RemoteObjectManager
 except ImportError:
     RemoteObjectManager = None
->>>>>>> 775c223f
 from .module import BaseMixin, Connector
 
 
@@ -137,37 +133,6 @@
             self.configDir = os.path.dirname(config_file)
             self.readConfig(config_file)
 
-<<<<<<< HEAD
-            # Create remote module server
-            try:
-                if 'serverport' in self.tree['global']:
-                    remotePort = self.tree['global']['serverport']
-                    logger.info('Remote port is configured to {0}'.format(remotePort))
-                else:
-                    remotePort = 12345
-                    logger.info('Remote port is the standard {0}'.format(remotePort))
-                serveraddress = 'localhost'
-                if 'serveraddress' in self.tree['global']:
-                    serveraddress = self.tree['global']['serveraddress']
-                if 'certfile' in self.tree['global']:
-                    certfile = self.tree['global']['certfile']
-                else:
-                    certfile = None
-                if 'keyfile' in self.tree['global']:
-                    keyfile = self.tree['global']['keyfile']
-                else:
-                    keyfile = None
-                self.rm = RemoteObjectManager(
-                    self,
-                    serveraddress,
-                    remotePort,
-                    certfile=certfile,
-                    keyfile=keyfile)
-                self.rm.createServer()
-            except:
-                self.remoteServer = False
-                logger.exception('Remote server could not be started.')
-=======
             # check first if remote support is enabled and if so create RemoteObjectManager
             if (RemoteObjectManager is None):
                 logger.error('Remote modules disabled. Rpyc not installed.')
@@ -221,7 +186,6 @@
                         self.remote_server = True
                     except:
                         logger.exception('Remote server could not be started.')
->>>>>>> 775c223f
 
             logger.info('Qudi started.')
 
