# -*- coding: utf-8 -*-
"""
This file contains the Qudi remote object manager class.

Qudi is free software: you can redistribute it and/or modify
it under the terms of the GNU General Public License as published by
the Free Software Foundation, either version 3 of the License, or
(at your option) any later version.

Qudi is distributed in the hope that it will be useful,
but WITHOUT ANY WARRANTY; without even the implied warranty of
MERCHANTABILITY or FITNESS FOR A PARTICULAR PURPOSE.  See the
GNU General Public License for more details.

You should have received a copy of the GNU General Public License
along with Qudi. If not, see <http://www.gnu.org/licenses/>.

Copyright (c) the Qudi Developers. See the COPYRIGHT.txt file at the
top-level directory of this distribution and at <https://github.com/Ulm-IQO/qudi/>
"""


import logging
logger = logging.getLogger(__name__)

from qtpy.QtCore import QObject
from urllib.parse import urlparse
import ssl
from .util.models import DictTableModel, ListTableModel
import rpyc
from rpyc.utils.server import ThreadedServer
from rpyc.utils.authenticators import SSLAuthenticator
rpyc.core.protocol.DEFAULT_CONFIG['allow_pickle'] = True


class RemoteObjectManager(QObject):
    """ This shares modules with other computers and is responsible
        for obtaining modules shared by other computer.
    """
    def __init__(self, manager, **kwargs):
        """ Handle sharing and getting shared modules.
        """
        super().__init__(**kwargs)
        self.tm = manager.tm
        self.manager = manager
        self.remoteModules = ListTableModel()
        self.remoteModules.headers[0] = 'Remote Modules'
        self.sharedModules = DictTableModel()
        self.sharedModules.headers[0] = 'Shared Modules'

    def makeRemoteService(self):
        """ A function that returns a class containing a module list hat can be manipulated from the host.
        """
        class RemoteModuleService(rpyc.Service):
            """ An RPyC service that has a module list.
            """
            modules = self.sharedModules
            _manager = self.manager

            @staticmethod
            def get_service_name():
                return 'RemoteModule'

            def on_connect(self):
                """ code that runs when a connection is created
                    (to init the service, if needed)
                """
                logger.info('Client connected!')

            def on_disconnect(self):
                """ code that runs when the connection has already closed
                    (to finalize the service, if needed)
                """
                logger.info('Client disconnected!')

            def exposed_getModule(self, name):
                """ Return reference to a module in the shared module list.

                  @param str name: unique module name

                  @return object: reference to the module
                """
                name = str(name)
                if name in self.modules.storage:
                    return self.modules.storage[name]
                else:
                    for base in ['hardware', 'logic', 'gui']:
                        logger.info('remotesearch: {0}'.format(name))
                        if name in self._manager.tree['defined'][base] and 'remoteaccess' in self._manager.tree['defined'][base][name]:
                            self._manager.startModule(base, name)
                            logger.info('remoteload: {0}{1}'.format(base, name))
                    if name in self.modules.storage:
                        return self.modules.storage[name]
                    else:
                        logger.error('Client requested a module that is not '
                                'shared.')
                        return None
        return RemoteModuleService

    def createServer(self, hostname, port, certfile=None, keyfile=None):
        """ Start the rpyc modules server on a given port.

          @param int port: port where the server should be running
        """
        thread = self.tm.newThread('rpyc-server')
        if certfile is not None and keyfile is not None:
            self.server = RPyCServer(
                self.makeRemoteService(),
                hostname,
                port,
                keyfile=keyfile,
                certfile=certfile)
        else:
<<<<<<< HEAD
            if self.host != 'localhost':
                logger.warning('Remote connection not secured! Use a certificate!')
            self.server = RPyCServer(self.makeRemoteService(), self.host, self.port)
=======
            if hostname != 'localhost':
                logger.warning('Remote connection not secured! Use a certificate!')
            self.server = RPyCServer(self.makeRemoteService(), hostname, port)
>>>>>>> 775c223f
        self.server.moveToThread(thread)
        thread.started.connect(self.server.run)
        thread.start()
        logger.info('Started module server at {0} on port {1}'
                    ''.format(hostname, port))

    def stopServer(self):
        """ Stop the remote module server.
        """
        if hasattr(self, 'server'):
            self.server.close()

    def shareModule(self, name, obj):
        """ Add a module to the list of modules that can be accessed remotely.

          @param str name: unique name that is used to access the module
          @param object obj: a reference to the module
        """
        if name in self.sharedModules.storage:
            logger.warning('Module {0} already shared.'.format(name))
        self.sharedModules.add(name, obj)
        logger.info('Shared module {0}.'.format(name))

    def unshareModule(self, name):
        """ Remove a module from the shared module list.

          @param str name: unique name of the module that should not be accessible any more
        """
        if name in self.sharedModules.storage:
            logger.error('Module {0} was not shared.'.format(name))
        self.sharedModules.pop(name)

    def getRemoteModuleUrl(self, url, certfile=None, keyfile=None):
        """ Get a remote module via its URL.

          @param str url: URL pointing to a module hosted b a remote server
          @param str certfile: filename of certificate or None if SSL is not used
          @param str keyfile: filename of key or None if SSL is not used

          @return object: remote module
        """
        parsed = urlparse(url)
        name = parsed.path.replace('/', '')
        return self.getRemoteModule(parsed.hostname, parsed.port, name)

    def getRemoteModule(self, host, port, name, certfile=None, keyfile=None):
        """ Get a remote module via its host, port and name.

          @param str host: host that the remote module server is running on
          @param int port: port that the remote module server is listening on
          @param str name: unique name of the remote module
          @param str certfile: filename of certificate or None if SSL is not used
          @param str keyfile: filename of key or None if SSL is not used

          @return object: remote module
        """
        module = RemoteModule(host, port, name, certfile=certfile, keyfile=keyfile)
        self.remoteModules.append(module)
        return module.module


class RPyCServer(QObject):
    """ Contains a RPyC server that serves modules to remote computers. Runs in a QThread.
    """
    def __init__(self, serviceClass, host, port, certfile=None, keyfile=None):
        """
          @param class serviceClass: class that represents an RPyC service
          @param int port: port that hte RPyC server should listen on
        """
        super().__init__()
        self.serviceClass = serviceClass
        self.host = host
        self.port = port
        self.certfile = certfile
        self.keyfile = keyfile

    def run(self):
        """ Start the RPyC server
        """
        if self.certfile is not None and self.keyfile is not None:
            authenticator = SSLAuthenticator(self.certfile, self.keyfile)
            self.server = ThreadedServer(
                self.serviceClass,
                hostname=self.host,
                port=self.port,
                protocol_config={'allow_all_attrs': True},
                authenticator=authenticator,
                cert_reqs=ssl.CERT_REQUIRED,
                ciphers='EECDH+AESGCM:EDH+AESGCM:AES256+EECDH:AES256+EDH',
                ssl_version=ssl.PROTOCOL_TLSv1_2)
        else:
            self.server = ThreadedServer(
                self.serviceClass,
                hostname=self.host,
                port=self.port,
                protocol_config={'allow_all_attrs': True})
        self.server.start()


class RemoteModule:
    """ This class represents a module on a remote computer and holds a reference to it.
    """
    def __init__(self, host, port, name, certfile=None, keyfile=None):
        if certfile is not None and keyfile is not None:
            self.connection = rpyc.ssl_connect(
                host,
                port=port,
                config={'allow_all_attrs': True},
                certfile=certfile,
                keyfile=keyfile)
        else:
            self.connection = rpyc.connect(host, port, config={'allow_all_attrs': True})
        self.module = self.connection.root.getModule(name)
        self.name = name<|MERGE_RESOLUTION|>--- conflicted
+++ resolved
@@ -111,15 +111,9 @@
                 keyfile=keyfile,
                 certfile=certfile)
         else:
-<<<<<<< HEAD
-            if self.host != 'localhost':
-                logger.warning('Remote connection not secured! Use a certificate!')
-            self.server = RPyCServer(self.makeRemoteService(), self.host, self.port)
-=======
             if hostname != 'localhost':
                 logger.warning('Remote connection not secured! Use a certificate!')
             self.server = RPyCServer(self.makeRemoteService(), hostname, port)
->>>>>>> 775c223f
         self.server.moveToThread(thread)
         thread.started.connect(self.server.run)
         thread.start()
