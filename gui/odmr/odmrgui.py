# -*- coding: utf-8 -*-
"""
This file contains the Qudi GUI module for ODMR control.

Qudi is free software: you can redistribute it and/or modify
it under the terms of the GNU General Public License as published by
the Free Software Foundation, either version 3 of the License, or
(at your option) any later version.

Qudi is distributed in the hope that it will be useful,
but WITHOUT ANY WARRANTY; without even the implied warranty of
MERCHANTABILITY or FITNESS FOR A PARTICULAR PURPOSE.  See the
GNU General Public License for more details.

You should have received a copy of the GNU General Public License
along with Qudi. If not, see <http://www.gnu.org/licenses/>.

Copyright (c) the Qudi Developers. See the COPYRIGHT.txt file at the
top-level directory of this distribution and at <https://github.com/Ulm-IQO/qudi/>
"""


import numpy as np
import os
import pyqtgraph as pg

from core.module import Connector
from core.util import units
from gui.guibase import GUIBase
from gui.guiutils import ColorBar
from gui.colordefs import ColorScaleInferno
from gui.colordefs import QudiPalettePale as palette
from gui.fitsettings import FitSettingsDialog, FitSettingsComboBox
from qtpy import QtCore
from qtpy import QtWidgets
from qtpy import uic


class ODMRMainWindow(QtWidgets.QMainWindow):
    """ The main window for the ODMR measurement GUI.
    """
    def __init__(self):
        # Get the path to the *.ui file
        this_dir = os.path.dirname(__file__)
        ui_file = os.path.join(this_dir, 'ui_odmrgui.ui')

        # Load it
        super(ODMRMainWindow, self).__init__()
        uic.loadUi(ui_file, self)
        self.show()


class ODMRSettingDialog(QtWidgets.QDialog):
    """ The settings dialog for ODMR measurements.
    """
    def __init__(self):
        # Get the path to the *.ui file
        this_dir = os.path.dirname(__file__)
        ui_file = os.path.join(this_dir, 'ui_odmr_settings.ui')

        # Load it
        super(ODMRSettingDialog, self).__init__()
        uic.loadUi(ui_file, self)


class ODMRGui(GUIBase):
    """
    This is the GUI Class for ODMR measurements
    """

    _modclass = 'ODMRGui'
    _modtype = 'gui'

    # declare connectors
    odmrlogic1 = Connector(interface='ODMRLogic')
    savelogic = Connector(interface='SaveLogic')

    sigStartOdmrScan = QtCore.Signal()
    sigStopOdmrScan = QtCore.Signal()
    sigContinueOdmrScan = QtCore.Signal()
    sigClearData = QtCore.Signal()
    sigCwMwOn = QtCore.Signal()
    sigMwOff = QtCore.Signal()
    sigMwPowerChanged = QtCore.Signal(float)
    sigMwCwParamsChanged = QtCore.Signal(float, float)
    sigMwSweepParamsChanged = QtCore.Signal(float, float, float, float)
    sigClockFreqChanged = QtCore.Signal(float)
    sigFitChanged = QtCore.Signal(str)
    sigNumberOfLinesChanged = QtCore.Signal(int)
    sigRuntimeChanged = QtCore.Signal(float)
    sigDoFit = QtCore.Signal(str)
    sigSaveMeasurement = QtCore.Signal(str, list, list)

    def __init__(self, config, **kwargs):
        super().__init__(config=config, **kwargs)

    def on_activate(self):
        """ Definition, configuration and initialisation of the ODMR GUI.

        This init connects all the graphic modules, which were created in the
        *.ui file and configures the event handling between the modules.
        """

        self._odmr_logic = self.get_connector('odmrlogic1')

        # Use the inherited class 'Ui_ODMRGuiUI' to create now the GUI element:
        self._mw = ODMRMainWindow()
        self._sd = ODMRSettingDialog()

        # Create a QSettings object for the mainwindow and store the actual GUI layout
        self.mwsettings = QtCore.QSettings("QUDI", "ODMR")
        self.mwsettings.setValue("geometry", self._mw.saveGeometry())
        self.mwsettings.setValue("windowState", self._mw.saveState())

        # Get hardware constraints to set limits for input widgets
        constraints = self._odmr_logic.get_hw_constraints()

        # Adjust range of scientific spinboxes above what is possible in Qt Designer
        self._mw.cw_frequency_DoubleSpinBox.setMaximum(constraints.max_frequency)
        self._mw.cw_frequency_DoubleSpinBox.setMinimum(constraints.min_frequency)
        self._mw.start_freq_DoubleSpinBox.setMaximum(constraints.max_frequency)
        self._mw.start_freq_DoubleSpinBox.setMinimum(constraints.min_frequency)
        self._mw.step_freq_DoubleSpinBox.setMaximum(100e9)
        self._mw.step_freq_DoubleSpinBox.setOpts(minStep=1.0)  # set the minimal step to 1Hz
        self._mw.stop_freq_DoubleSpinBox.setMaximum(constraints.max_frequency)
        self._mw.stop_freq_DoubleSpinBox.setMinimum(constraints.min_frequency)
        self._mw.cw_power_DoubleSpinBox.setMaximum(constraints.max_power)
        self._mw.cw_power_DoubleSpinBox.setMinimum(constraints.min_power)
        self._mw.cw_power_DoubleSpinBox.setOpts(minStep=0.1)
        self._mw.sweep_power_DoubleSpinBox.setMaximum(constraints.max_power)
        self._mw.sweep_power_DoubleSpinBox.setMinimum(constraints.min_power)
        self._mw.sweep_power_DoubleSpinBox.setOpts(minStep=0.1)

        # Add save file tag input box
        self._mw.save_tag_LineEdit = QtWidgets.QLineEdit(self._mw)
        self._mw.save_tag_LineEdit.setMaximumWidth(500)
        self._mw.save_tag_LineEdit.setMinimumWidth(200)
        self._mw.save_tag_LineEdit.setToolTip('Enter a nametag which will be\n'
                                              'added to the filename.')
        self._mw.save_ToolBar.addWidget(self._mw.save_tag_LineEdit)

        # add a clear button to clear the ODMR plots:
        self._mw.clear_odmr_PushButton = QtWidgets.QPushButton(self._mw)
        self._mw.clear_odmr_PushButton.setText('Clear ODMR')
        self._mw.clear_odmr_PushButton.setToolTip('Clear the data of the\n'
                                                  'current ODMR measurements.')
        self._mw.clear_odmr_PushButton.setEnabled(False)
        self._mw.toolBar.addWidget(self._mw.clear_odmr_PushButton)

        # Get the image from the logic
        self.odmr_matrix_image = pg.ImageItem(self._odmr_logic.odmr_plot_xy, axisOrder='row-major')
        self.odmr_matrix_image.setRect(QtCore.QRectF(
                self._odmr_logic.mw_start,
                0,
                self._odmr_logic.mw_stop - self._odmr_logic.mw_start,
                self._odmr_logic.number_of_lines
            ))

        self.odmr_image = pg.PlotDataItem(self._odmr_logic.odmr_plot_x,
                                          self._odmr_logic.odmr_plot_y,
                                          pen=pg.mkPen(palette.c1, style=QtCore.Qt.DotLine),
                                          symbol='o',
                                          symbolPen=palette.c1,
                                          symbolBrush=palette.c1,
                                          symbolSize=7)

        self.odmr_fit_image = pg.PlotDataItem(self._odmr_logic.odmr_fit_x,
                                              self._odmr_logic.odmr_fit_y,
                                              pen=pg.mkPen(palette.c2))

        # Add the display item to the xy and xz ViewWidget, which was defined in the UI file.
        self._mw.odmr_PlotWidget.addItem(self.odmr_image)
        self._mw.odmr_PlotWidget.setLabel(axis='left', text='Counts', units='Counts/s')
        self._mw.odmr_PlotWidget.setLabel(axis='bottom', text='Frequency', units='Hz')
        self._mw.odmr_PlotWidget.showGrid(x=True, y=True, alpha=0.8)

        self._mw.odmr_matrix_PlotWidget.addItem(self.odmr_matrix_image)
        self._mw.odmr_matrix_PlotWidget.setLabel(axis='left', text='Matrix Lines', units='#')
        self._mw.odmr_matrix_PlotWidget.setLabel(axis='bottom', text='Frequency', units='Hz')

        # Get the colorscales at set LUT
        my_colors = ColorScaleInferno()
        self.odmr_matrix_image.setLookupTable(my_colors.lut)

        ########################################################################
        #                  Configuration of the Colorbar                       #
        ########################################################################
        self.odmr_cb = ColorBar(my_colors.cmap_normed, 100, 0, 100000)

        # adding colorbar to ViewWidget
        self._mw.odmr_cb_PlotWidget.addItem(self.odmr_cb)
        self._mw.odmr_cb_PlotWidget.hideAxis('bottom')
        self._mw.odmr_cb_PlotWidget.hideAxis('left')
        self._mw.odmr_cb_PlotWidget.setLabel('right', 'Fluorescence', units='counts/s')

        ########################################################################
        #          Configuration of the various display Widgets                #
        ########################################################################
        # Take the default values from logic:
        self._mw.cw_frequency_DoubleSpinBox.setValue(self._odmr_logic.cw_mw_frequency)
        self._mw.start_freq_DoubleSpinBox.setValue(self._odmr_logic.mw_start)
        self._mw.stop_freq_DoubleSpinBox.setValue(self._odmr_logic.mw_stop)
        self._mw.step_freq_DoubleSpinBox.setValue(self._odmr_logic.mw_step)
        self._mw.cw_power_DoubleSpinBox.setValue(self._odmr_logic.cw_mw_power)
        self._mw.sweep_power_DoubleSpinBox.setValue(self._odmr_logic.sweep_mw_power)

        self._mw.runtime_DoubleSpinBox.setValue(self._odmr_logic.run_time)
        self._mw.elapsed_time_DisplayWidget.display(int(np.rint(self._odmr_logic.elapsed_time)))
        self._mw.elapsed_sweeps_DisplayWidget.display(self._odmr_logic.elapsed_sweeps)

        self._sd.matrix_lines_SpinBox.setValue(self._odmr_logic.number_of_lines)
        self._sd.clock_frequency_DoubleSpinBox.setValue(self._odmr_logic.clock_frequency)

        # fit settings
        self._fsd = FitSettingsDialog(self._odmr_logic.fc)
        self._fsd.sigFitsUpdated.connect(self._mw.fit_methods_ComboBox.setFitFunctions)
        self._fsd.applySettings()
        self._mw.action_FitSettings.triggered.connect(self._fsd.show)

        ########################################################################
        #                       Connect signals                                #
        ########################################################################
        # Internal user input changed signals
        self._mw.cw_frequency_DoubleSpinBox.editingFinished.connect(self.change_cw_params)
        self._mw.start_freq_DoubleSpinBox.editingFinished.connect(self.change_sweep_params)
        self._mw.step_freq_DoubleSpinBox.editingFinished.connect(self.change_sweep_params)
        self._mw.stop_freq_DoubleSpinBox.editingFinished.connect(self.change_sweep_params)
        self._mw.sweep_power_DoubleSpinBox.editingFinished.connect(self.change_sweep_params)
        self._mw.cw_power_DoubleSpinBox.editingFinished.connect(self.change_cw_params)
        self._mw.runtime_DoubleSpinBox.editingFinished.connect(self.change_runtime)
        self._mw.odmr_cb_max_DoubleSpinBox.valueChanged.connect(self.colorscale_changed)
        self._mw.odmr_cb_min_DoubleSpinBox.valueChanged.connect(self.colorscale_changed)
        self._mw.odmr_cb_high_percentile_DoubleSpinBox.valueChanged.connect(self.colorscale_changed)
        self._mw.odmr_cb_low_percentile_DoubleSpinBox.valueChanged.connect(self.colorscale_changed)
        # Internal trigger signals
        self._mw.odmr_cb_manual_RadioButton.clicked.connect(self.colorscale_changed)
        self._mw.odmr_cb_centiles_RadioButton.clicked.connect(self.colorscale_changed)
        self._mw.clear_odmr_PushButton.clicked.connect(self.clear_odmr_data)
        self._mw.action_run_stop.triggered.connect(self.run_stop_odmr)
        self._mw.action_resume_odmr.triggered.connect(self.resume_odmr)
        self._mw.action_toggle_cw.triggered.connect(self.toggle_cw_mode)
        self._mw.action_Save.triggered.connect(self.save_data)
        self._mw.action_RestoreDefault.triggered.connect(self.restore_defaultview)
        self._mw.do_fit_PushButton.clicked.connect(self.do_fit)

        # Control/values-changed signals to logic
        self.sigCwMwOn.connect(self._odmr_logic.mw_cw_on, QtCore.Qt.QueuedConnection)
        self.sigMwOff.connect(self._odmr_logic.mw_off, QtCore.Qt.QueuedConnection)
        self.sigClearData.connect(self._odmr_logic.clear_odmr_data, QtCore.Qt.QueuedConnection)
        self.sigStartOdmrScan.connect(self._odmr_logic.start_odmr_scan, QtCore.Qt.QueuedConnection)
        self.sigStopOdmrScan.connect(self._odmr_logic.stop_odmr_scan, QtCore.Qt.QueuedConnection)
        self.sigContinueOdmrScan.connect(self._odmr_logic.continue_odmr_scan,
                                         QtCore.Qt.QueuedConnection)
        self.sigDoFit.connect(self._odmr_logic.do_fit, QtCore.Qt.QueuedConnection)
        self.sigMwCwParamsChanged.connect(self._odmr_logic.set_cw_parameters,
                                          QtCore.Qt.QueuedConnection)
        self.sigMwSweepParamsChanged.connect(self._odmr_logic.set_sweep_parameters,
                                             QtCore.Qt.QueuedConnection)
        self.sigRuntimeChanged.connect(self._odmr_logic.set_runtime, QtCore.Qt.QueuedConnection)
        self.sigNumberOfLinesChanged.connect(self._odmr_logic.set_matrix_line_number,
                                             QtCore.Qt.QueuedConnection)
<<<<<<< HEAD
=======
        self.sigClockFreqChanged.connect(self._odmr_logic.set_clock_frequency,
                                         QtCore.Qt.QueuedConnection)
>>>>>>> 775c223f
        self.sigSaveMeasurement.connect(self._odmr_logic.save_odmr_data, QtCore.Qt.QueuedConnection)

        # Update signals coming from logic:
        self._odmr_logic.sigParameterUpdated.connect(self.update_parameter,
                                                     QtCore.Qt.QueuedConnection)
        self._odmr_logic.sigOutputStateUpdated.connect(self.update_status,
                                                       QtCore.Qt.QueuedConnection)
        self._odmr_logic.sigOdmrPlotsUpdated.connect(self.update_plots, QtCore.Qt.QueuedConnection)
        self._odmr_logic.sigOdmrFitUpdated.connect(self.update_fit, QtCore.Qt.QueuedConnection)
        self._odmr_logic.sigOdmrElapsedTimeUpdated.connect(self.update_elapsedtime,
                                                           QtCore.Qt.QueuedConnection)

        # connect settings signals
        self._mw.action_Settings.triggered.connect(self._menu_settings)
        self._sd.accepted.connect(self.update_settings)
        self._sd.rejected.connect(self.reject_settings)
        self._sd.buttonBox.button(QtWidgets.QDialogButtonBox.Apply).clicked.connect(
            self.update_settings)
        self.reject_settings()

        # Show the Main ODMR GUI:
        self.show()

    def on_deactivate(self):
        """ Reverse steps of activation

        @return int: error code (0:OK, -1:error)
        """
        # Disconnect signals
        self._sd.buttonBox.button(QtWidgets.QDialogButtonBox.Apply).clicked.disconnect()
        self._sd.accepted.disconnect()
        self._sd.rejected.disconnect()
        self._mw.action_Settings.triggered.disconnect()
        self._odmr_logic.sigParameterUpdated.disconnect()
        self._odmr_logic.sigOutputStateUpdated.disconnect()
        self._odmr_logic.sigOdmrPlotsUpdated.disconnect()
        self._odmr_logic.sigOdmrFitUpdated.disconnect()
        self._odmr_logic.sigOdmrElapsedTimeUpdated.disconnect()
        self.sigCwMwOn.disconnect()
        self.sigMwOff.disconnect()
        self.sigClearData.disconnect()
        self.sigStartOdmrScan.disconnect()
        self.sigStopOdmrScan.disconnect()
        self.sigContinueOdmrScan.disconnect()
        self.sigDoFit.disconnect()
        self.sigMwCwParamsChanged.disconnect()
        self.sigMwSweepParamsChanged.disconnect()
        self.sigRuntimeChanged.disconnect()
        self.sigNumberOfLinesChanged.disconnect()
<<<<<<< HEAD
=======
        self.sigClockFreqChanged.disconnect()
>>>>>>> 775c223f
        self.sigSaveMeasurement.disconnect()
        self._mw.odmr_cb_manual_RadioButton.clicked.disconnect()
        self._mw.odmr_cb_centiles_RadioButton.clicked.disconnect()
        self._mw.clear_odmr_PushButton.clicked.disconnect()
        self._mw.action_run_stop.triggered.disconnect()
        self._mw.action_resume_odmr.triggered.disconnect()
        self._mw.action_Save.triggered.disconnect()
        self._mw.action_toggle_cw.triggered.disconnect()
        self._mw.action_RestoreDefault.triggered.disconnect()
        self._mw.do_fit_PushButton.clicked.disconnect()
        self._mw.cw_frequency_DoubleSpinBox.editingFinished.disconnect()
        self._mw.start_freq_DoubleSpinBox.editingFinished.disconnect()
        self._mw.step_freq_DoubleSpinBox.editingFinished.disconnect()
        self._mw.stop_freq_DoubleSpinBox.editingFinished.disconnect()
        self._mw.cw_power_DoubleSpinBox.editingFinished.disconnect()
        self._mw.sweep_power_DoubleSpinBox.editingFinished.disconnect()
        self._mw.runtime_DoubleSpinBox.editingFinished.disconnect()
        self._mw.odmr_cb_max_DoubleSpinBox.valueChanged.disconnect()
        self._mw.odmr_cb_min_DoubleSpinBox.valueChanged.disconnect()
        self._mw.odmr_cb_high_percentile_DoubleSpinBox.valueChanged.disconnect()
        self._mw.odmr_cb_low_percentile_DoubleSpinBox.valueChanged.disconnect()
        self._fsd.sigFitsUpdated.disconnect()
        self._mw.action_FitSettings.triggered.disconnect()
        self._mw.close()
        return 0

    def show(self):
        """Make window visible and put it above all other windows. """
        self._mw.show()
        self._mw.activateWindow()
        self._mw.raise_()

    def _menu_settings(self):
        """ Open the settings menu """
        self._sd.exec_()

    def run_stop_odmr(self, is_checked):
        """ Manages what happens if odmr scan is started/stopped. """
        if is_checked:
            # change the axes appearance according to input values:
            self._mw.action_run_stop.setEnabled(False)
            self._mw.action_resume_odmr.setEnabled(False)
            self._mw.action_toggle_cw.setEnabled(False)
            self._mw.odmr_PlotWidget.removeItem(self.odmr_fit_image)
            self._mw.cw_power_DoubleSpinBox.setEnabled(False)
            self._mw.sweep_power_DoubleSpinBox.setEnabled(False)
            self._mw.cw_frequency_DoubleSpinBox.setEnabled(False)
            self._mw.start_freq_DoubleSpinBox.setEnabled(False)
            self._mw.step_freq_DoubleSpinBox.setEnabled(False)
            self._mw.stop_freq_DoubleSpinBox.setEnabled(False)
            self._mw.runtime_DoubleSpinBox.setEnabled(False)
            self._sd.clock_frequency_DoubleSpinBox.setEnabled(False)
            self.sigStartOdmrScan.emit()
        else:
            self._mw.action_run_stop.setEnabled(False)
            self._mw.action_resume_odmr.setEnabled(False)
            self._mw.action_toggle_cw.setEnabled(False)
            self.sigStopOdmrScan.emit()
        return

    def resume_odmr(self, is_checked):
        if is_checked:
            self._mw.action_run_stop.setEnabled(False)
            self._mw.action_resume_odmr.setEnabled(False)
            self._mw.action_toggle_cw.setEnabled(False)
            self._mw.cw_power_DoubleSpinBox.setEnabled(False)
            self._mw.sweep_power_DoubleSpinBox.setEnabled(False)
            self._mw.cw_frequency_DoubleSpinBox.setEnabled(False)
            self._mw.start_freq_DoubleSpinBox.setEnabled(False)
            self._mw.step_freq_DoubleSpinBox.setEnabled(False)
            self._mw.stop_freq_DoubleSpinBox.setEnabled(False)
            self._mw.runtime_DoubleSpinBox.setEnabled(False)
            self._sd.clock_frequency_DoubleSpinBox.setEnabled(False)
            self.sigContinueOdmrScan.emit()
        else:
            self._mw.action_run_stop.setEnabled(False)
            self._mw.action_resume_odmr.setEnabled(False)
            self._mw.action_toggle_cw.setEnabled(False)
            self.sigStopOdmrScan.emit()
        return

    def toggle_cw_mode(self, is_checked):
        """ Starts or stops CW microwave output if no measurement is running. """
        if is_checked:
            self._mw.action_run_stop.setEnabled(False)
            self._mw.action_resume_odmr.setEnabled(False)
            self._mw.action_toggle_cw.setEnabled(False)
            self._mw.cw_power_DoubleSpinBox.setEnabled(False)
            self._mw.cw_frequency_DoubleSpinBox.setEnabled(False)
            self.sigCwMwOn.emit()
        else:
            self._mw.action_toggle_cw.setEnabled(False)
            self.sigMwOff.emit()
        return

    def update_status(self, mw_mode, is_running):
        """
        Update the display for a change in the microwave status (mode and output).

        @param str mw_mode: is the microwave output active?
        @param bool is_running: is the microwave output active?
        """
        # Block signals from firing
        self._mw.action_run_stop.blockSignals(True)
        self._mw.action_resume_odmr.blockSignals(True)
        self._mw.action_toggle_cw.blockSignals(True)

        # Update measurement status (activate/deactivate widgets/actions)
        if is_running:
            self._mw.action_resume_odmr.setEnabled(False)
            self._mw.cw_power_DoubleSpinBox.setEnabled(False)
            self._mw.cw_frequency_DoubleSpinBox.setEnabled(False)
            if mw_mode != 'cw':
                self._mw.clear_odmr_PushButton.setEnabled(True)
                self._mw.action_run_stop.setEnabled(True)
                self._mw.action_toggle_cw.setEnabled(False)
                self._mw.start_freq_DoubleSpinBox.setEnabled(False)
                self._mw.step_freq_DoubleSpinBox.setEnabled(False)
                self._mw.stop_freq_DoubleSpinBox.setEnabled(False)
                self._mw.sweep_power_DoubleSpinBox.setEnabled(False)
                self._mw.runtime_DoubleSpinBox.setEnabled(False)
                self._sd.clock_frequency_DoubleSpinBox.setEnabled(False)
                self._mw.action_run_stop.setChecked(True)
                self._mw.action_resume_odmr.setChecked(True)
                self._mw.action_toggle_cw.setChecked(False)
            else:
                self._mw.clear_odmr_PushButton.setEnabled(False)
                self._mw.action_run_stop.setEnabled(False)
                self._mw.action_toggle_cw.setEnabled(True)
                self._mw.start_freq_DoubleSpinBox.setEnabled(True)
                self._mw.step_freq_DoubleSpinBox.setEnabled(True)
                self._mw.stop_freq_DoubleSpinBox.setEnabled(True)
                self._mw.sweep_power_DoubleSpinBox.setEnabled(True)
                self._mw.runtime_DoubleSpinBox.setEnabled(True)
                self._sd.clock_frequency_DoubleSpinBox.setEnabled(True)
                self._mw.action_run_stop.setChecked(False)
                self._mw.action_resume_odmr.setChecked(False)
                self._mw.action_toggle_cw.setChecked(True)
        else:
            self._mw.action_resume_odmr.setEnabled(True)
            self._mw.cw_power_DoubleSpinBox.setEnabled(True)
            self._mw.sweep_power_DoubleSpinBox.setEnabled(True)
            self._mw.cw_frequency_DoubleSpinBox.setEnabled(True)
            self._mw.clear_odmr_PushButton.setEnabled(False)
            self._mw.action_run_stop.setEnabled(True)
            self._mw.action_toggle_cw.setEnabled(True)
            self._mw.start_freq_DoubleSpinBox.setEnabled(True)
            self._mw.step_freq_DoubleSpinBox.setEnabled(True)
            self._mw.stop_freq_DoubleSpinBox.setEnabled(True)
            self._mw.runtime_DoubleSpinBox.setEnabled(True)
            self._sd.clock_frequency_DoubleSpinBox.setEnabled(True)
            self._mw.action_run_stop.setChecked(False)
            self._mw.action_resume_odmr.setChecked(False)
            self._mw.action_toggle_cw.setChecked(False)

        # Unblock signal firing
        self._mw.action_run_stop.blockSignals(False)
        self._mw.action_resume_odmr.blockSignals(False)
        self._mw.action_toggle_cw.blockSignals(False)
        return

    def clear_odmr_data(self):
        """ Clear the ODMR data. """
        self.sigClearData.emit()
        return

    def update_plots(self, odmr_data_x, odmr_data_y, odmr_matrix):
        """ Refresh the plot widgets with new data. """
        # Update mean signal plot
        self.odmr_image.setData(odmr_data_x, odmr_data_y)
        # Update raw data matrix plot
        cb_range = self.get_matrix_cb_range()
        self.update_colorbar(cb_range)
        self.odmr_matrix_image.setRect(
            QtCore.QRectF(
                odmr_data_x[0],
                0,
                np.abs(odmr_data_x[-1] - odmr_data_x[0]),
                odmr_matrix.shape[0])
            )
        self.odmr_matrix_image.setImage(
            image=odmr_matrix,
            axisOrder='row-major',
            levels=(cb_range[0], cb_range[1]))

    def colorscale_changed(self):
        """
        Updates the range of the displayed colorscale in both the colorbar and the matrix plot.
        """
        cb_range = self.get_matrix_cb_range()
        self.update_colorbar(cb_range)
        matrix_image = self.odmr_matrix_image.image
        self.odmr_matrix_image.setImage(image=matrix_image, levels=(cb_range[0], cb_range[1]))
        return

    def update_colorbar(self, cb_range):
        """
        Update the colorbar to a new range.

        @param list cb_range: List or tuple containing the min and max values for the cb range
        """
        self.odmr_cb.refresh_colorbar(cb_range[0], cb_range[1])
        return

    def get_matrix_cb_range(self):
        """
        Determines the cb_min and cb_max values for the matrix plot
        """
        matrix_image = self.odmr_matrix_image.image

        # If "Manual" is checked or the image is empty (all zeros), then take manual cb range.
        # Otherwise, calculate cb range from percentiles.
        if self._mw.odmr_cb_manual_RadioButton.isChecked() or np.max(matrix_image) < 0.1:
            cb_min = self._mw.odmr_cb_min_DoubleSpinBox.value()
            cb_max = self._mw.odmr_cb_max_DoubleSpinBox.value()
        else:
            # Exclude any zeros (which are typically due to unfinished scan)
            matrix_image_nonzero = matrix_image[np.nonzero(matrix_image)]

            # Read centile range
            low_centile = self._mw.odmr_cb_low_percentile_DoubleSpinBox.value()
            high_centile = self._mw.odmr_cb_high_percentile_DoubleSpinBox.value()

            cb_min = np.percentile(matrix_image_nonzero, low_centile)
            cb_max = np.percentile(matrix_image_nonzero, high_centile)

        cb_range = [cb_min, cb_max]
        return cb_range

    def restore_defaultview(self):
        self._mw.restoreGeometry(self.mwsettings.value("geometry", ""))
        self._mw.restoreState(self.mwsettings.value("windowState", ""))

    def update_elapsedtime(self, elapsed_time, scanned_lines):
        """ Updates current elapsed measurement time and completed frequency sweeps """
        self._mw.elapsed_time_DisplayWidget.display(int(np.rint(elapsed_time)))
        self._mw.elapsed_sweeps_DisplayWidget.display(scanned_lines)
        return

    def update_settings(self):
        """ Write the new settings from the gui to the file. """
        number_of_lines = self._sd.matrix_lines_SpinBox.value()
        clock_frequency = self._sd.clock_frequency_DoubleSpinBox.value()
        self.sigClockFreqChanged.emit(clock_frequency)
        self.sigNumberOfLinesChanged.emit(number_of_lines)
        return

    def reject_settings(self):
        """ Keep the old settings and restores the old settings in the gui. """
        self._sd.matrix_lines_SpinBox.setValue(self._odmr_logic.number_of_lines)
        self._sd.clock_frequency_DoubleSpinBox.setValue(self._odmr_logic.clock_frequency)
        return

    def do_fit(self):
        fit_function  = self._mw.fit_methods_ComboBox.getCurrentFit()[0]
        self.sigDoFit.emit(fit_function)
        return

    def update_fit(self, x_data, y_data, result_str_dict, current_fit):
        """ Update the shown fit. """
        if current_fit != 'No Fit':
            # display results as formatted text
            self._mw.odmr_fit_results_DisplayWidget.clear()
            try:
                formated_results = units.create_formatted_output(result_str_dict)
            except:
                formated_results = 'this fit does not return formatted results'
            self._mw.odmr_fit_results_DisplayWidget.setPlainText(formated_results)

        self._mw.fit_methods_ComboBox.blockSignals(True)
        self._mw.fit_methods_ComboBox.setCurrentFit(current_fit)
        self._mw.fit_methods_ComboBox.blockSignals(False)

        # check which Fit method is used and remove or add again the
        # odmr_fit_image, check also whether a odmr_fit_image already exists.
        if current_fit != 'No Fit':
            self.odmr_fit_image.setData(x=x_data, y=y_data)
            if self.odmr_fit_image not in self._mw.odmr_PlotWidget.listDataItems():
                self._mw.odmr_PlotWidget.addItem(self.odmr_fit_image)
        else:
            if self.odmr_fit_image in self._mw.odmr_PlotWidget.listDataItems():
                self._mw.odmr_PlotWidget.removeItem(self.odmr_fit_image)

        self._mw.odmr_PlotWidget.getViewBox().updateAutoRange()
        return

    def update_parameter(self, param_dict):
        """ Update the parameter display in the GUI.

        @param param_dict:
        @return:

        Any change event from the logic should call this update function.
        The update will block the GUI signals from emitting a change back to the
        logic.
        """
        param = param_dict.get('mw_power')
        if param is not None:
            self._mw.power_DoubleSpinBox.blockSignals(True)
            self._mw.power_DoubleSpinBox.setValue(param)
            self._mw.power_DoubleSpinBox.blockSignals(False)

        param = param_dict.get('mw_frequency')
        if param is not None:
            self._mw.frequency_DoubleSpinBox.blockSignals(True)
            self._mw.frequency_DoubleSpinBox.setValue(param)
            self._mw.frequency_DoubleSpinBox.blockSignals(False)

        param = param_dict.get('mw_start')
        if param is not None:
            self._mw.start_freq_DoubleSpinBox.blockSignals(True)
            self._mw.start_freq_DoubleSpinBox.setValue(param)
            self._mw.start_freq_DoubleSpinBox.blockSignals(False)

        param = param_dict.get('mw_step')
        if param is not None:
            self._mw.step_freq_DoubleSpinBox.blockSignals(True)
            self._mw.step_freq_DoubleSpinBox.setValue(param)
            self._mw.step_freq_DoubleSpinBox.blockSignals(False)

        param = param_dict.get('mw_stop')
        if param is not None:
            self._mw.stop_freq_DoubleSpinBox.blockSignals(True)
            self._mw.stop_freq_DoubleSpinBox.setValue(param)
            self._mw.stop_freq_DoubleSpinBox.blockSignals(False)

        param = param_dict.get('run_time')
        if param is not None:
            self._mw.runtime_DoubleSpinBox.blockSignals(True)
            self._mw.runtime_DoubleSpinBox.setValue(param)
            self._mw.runtime_DoubleSpinBox.blockSignals(False)

        param = param_dict.get('number_of_lines')
        if param is not None:
            self._sd.matrix_lines_SpinBox.blockSignals(True)
            self._sd.matrix_lines_SpinBox.setValue(param)
            self._sd.matrix_lines_SpinBox.blockSignals(False)

        param = param_dict.get('clock_frequency')
        if param is not None:
            self._sd.clock_frequency_DoubleSpinBox.blockSignals(True)
            self._sd.clock_frequency_DoubleSpinBox.setValue(param)
            self._sd.clock_frequency_DoubleSpinBox.blockSignals(False)
        return

    ############################################################################
    #                           Change Methods                                 #
    ############################################################################

    def change_cw_params(self):
        """ Change CW frequency and power of microwave source """
        frequency = self._mw.cw_frequency_DoubleSpinBox.value()
        power = self._mw.cw_power_DoubleSpinBox.value()
        self.sigMwCwParamsChanged.emit(frequency, power)
        return

    def change_sweep_params(self):
        """ Change start, stop and step frequency of frequency sweep """
        start = self._mw.start_freq_DoubleSpinBox.value()
        stop = self._mw.stop_freq_DoubleSpinBox.value()
        step = self._mw.step_freq_DoubleSpinBox.value()
        power = self._mw.sweep_power_DoubleSpinBox.value()
        self.sigMwSweepParamsChanged.emit(start, stop, step, power)
        return

    def change_runtime(self):
        """ Change time after which microwave sweep is stopped """
        runtime = self._mw.runtime_DoubleSpinBox.value()
        self.sigRuntimeChanged.emit(runtime)
        return

    def save_data(self):
        """ Save the sum plot, the scan marix plot and the scan data """
        filetag = self._mw.save_tag_LineEdit.text()
        cb_range = self.get_matrix_cb_range()

        # Percentile range is None, unless the percentile scaling is selected in GUI.
        pcile_range = None
        if self._mw.odmr_cb_centiles_RadioButton.isChecked():
            low_centile = self._mw.odmr_cb_low_percentile_DoubleSpinBox.value()
            high_centile = self._mw.odmr_cb_high_percentile_DoubleSpinBox.value()
            pcile_range = [low_centile, high_centile]

        self.sigSaveMeasurement.emit(filetag, cb_range, pcile_range)
        return<|MERGE_RESOLUTION|>--- conflicted
+++ resolved
@@ -259,11 +259,8 @@
         self.sigRuntimeChanged.connect(self._odmr_logic.set_runtime, QtCore.Qt.QueuedConnection)
         self.sigNumberOfLinesChanged.connect(self._odmr_logic.set_matrix_line_number,
                                              QtCore.Qt.QueuedConnection)
-<<<<<<< HEAD
-=======
         self.sigClockFreqChanged.connect(self._odmr_logic.set_clock_frequency,
                                          QtCore.Qt.QueuedConnection)
->>>>>>> 775c223f
         self.sigSaveMeasurement.connect(self._odmr_logic.save_odmr_data, QtCore.Qt.QueuedConnection)
 
         # Update signals coming from logic:
@@ -313,10 +310,7 @@
         self.sigMwSweepParamsChanged.disconnect()
         self.sigRuntimeChanged.disconnect()
         self.sigNumberOfLinesChanged.disconnect()
-<<<<<<< HEAD
-=======
         self.sigClockFreqChanged.disconnect()
->>>>>>> 775c223f
         self.sigSaveMeasurement.disconnect()
         self._mw.odmr_cb_manual_RadioButton.clicked.disconnect()
         self._mw.odmr_cb_centiles_RadioButton.clicked.disconnect()
