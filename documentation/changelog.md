# Changelog {#changelog}

## Pre-release

Changes/New features:

* Cleanup/Improvement/Debug of POI manager (logic and GUI)
* New POI manager tool _POI selector_ which allows adding of new POIs by clicking inside the scan 
image
* Added an optional POI nametag to the POI manager. If you give this property a string value, all 
new POIs will be named after this tag together with a consecutive integer index.
* If using the POI manager, the currently selected active POI name will be added to savelogic as 
global parameter. All saved data files will include this POI name in the header.
* bug fix to how the flags are set for AWG70k
* New POI automatic search tool added. If you click on the 'Auto POIs' tool button, POIs will be 
automatically added in your scan image. This makes fluorescent emitter selections much faster and
more accurately.
* Replaced the old `pg.PlotWidget` subclass `PlotWidgetModified` with new subclasses 
`ScanPlotWidget`, `ScanViewBox` (`pg.ViewBox`) and `ScanImageItem` (`pg.ImageItem`) to handle 
coordinate transformations upon mouse click/drag and zooming internally. Also integrates the 
draggable crosshair into the PlotWidget. This reduces code and improves readability in GUI modules.
* Introduced blink correction filter to confocal and poimanager scan images (toggle in "view" menu). 
Purely for displaying purposes; raw data is not affected by this filter.
* Add `scan_blink_correction` filter to `core.utils.filters`
* exposed the sequencegenerator-functions analyze_sequence and analyze_ensemble to be accessible via pulsedmaster
* analyze functions can be called either with the appropriate objects or with the object name
* while sampling a sequence, the ensembles are only sampled if they weren't already sampled before
* Add `natural_sort` utility function to `core.util.helpers`
* Bug fix to the gated extractor: now all the function parameters are loaded
* Added a hardware file for power supply Keysight E3631A with a process control interface
* Updated powermeter PM100D module to add ProcessInterface and wavelength support
* Added two interfuses for interfaces process value and process control to modify the values based
on an interpolated function
* Changed ProcessInterface and ProcessControlInterface to use underscore case instead of CamelCase
<<<<<<< HEAD
* Added hardware module to interface temperature controller Cryocon 22C
*
=======
* Added an optional parameter to connectors so that dependencies can be optional
* Made ODMR logic an optional dependency in SpectrumLogic
* Made some changes in the AWG7k file for sorting integers without natural sort
* Removed additional scaling from sampling functions. They now return samples as as expected. 
The entire normalization to pulse generator analog voltage range (Vpp) is done during sampling.
* Used the new (already existing) helper function _add_trigger in the shipped `predefined_methods`.
* Added more extraction and analysis methods for extraction and/or analysis that is done directly on hardware.
* Improved the jupyter kernel: prints are now printed live and not only after the cell is finished. Also code cleanup.
* Adding Ocean optics spectrometer hardware module.
* Removed the method `has_sequence_mode` from the `PulserInterface` 
and rather added a `sequence_option` to the `PulserConstraints`.
In `FORCED` mode the `SequenceGeneratorLogic` will create a default sequence around each stand-alone Ensemble.
The potential sequence_options are: 
  * `NON` (no sequence mode)
  * `OPTIONAL` (sequence mode possible)
  * `FORCED` (only output as sequence possible)
* 

>>>>>>> 72541ec4

Config changes:

* The parameters `additional_predefined_methods_path` and `additional_sampling_functions_path` 
of the `SequenceGeneratorLogic` can now either be a string for a single path 
or a list of strings for multiple paths.

## Release 0.10
Released on 14 Mar 2019
Available at https://github.com/Ulm-IQO/qudi/releases/tag/v0.10

Changes/New features:

* Added support for Opal Kelly XEM6310-LX45 devices to HardwareSwitchFpga hardware module.
* Newport CONEX-AGP piezo stage motor module.
* Sequence Generator checks the step constraint and adds and idle block if necessary.
* Save_logic now expands environment variables in the configured data path (e.g. $HOME under Unix or $HOMEPATH under Windows)
* Added command line argument --logdir to specify the path to the logging directory
* Added the keyword "labels" to the "measurement_information" dict container in predefined methods.
This can be used to specify the axis labels for the measurement (excluding units)
* All modules use new connector style where feasible.
* Bug fix for POI manager was losing active POI when moving crosshair in confocal
* Added a how-to-get-started guide to the documentation
* Bug fixes and improvements for the scientific SpinBox introduced in v0.9 
* POI manager keeps POIs as StatusVar across restarts and fixes to distance measurement
* Various stability improvements and minor bug fixes
* Update conda environment to more recent versions of packages
* Fix installation procedure for the conda environment in windows by using powershell in the cmd and catch with that potential exceptions (e.g. if conda environment is not present).
* Added .ico image to make a desktop shortcut on Windows with explanation in the documentation
* Added a how-to-participate guide to the documentation
* Added installation options guide to the documentation
* A lot of smaller fixes to the spectrometer (WinSpec) -> this also modifies the connectors in the default config
* Added fitting to the spectrometer
* Microwave interface passes trigger timing to microwave source, needs hardware module adjustments for not-in-tree modules
* Bug fixes and support for SMD12 laser controller
* For SMIQs added config options to additionally limit frequency and power. Added constraint for SMQ06B model.
* Added live OMDR functionality to only calculate the average signal over a limited amount of scanned lines
* New hardware file for Microwave source - Anritsu MG3691C with SCPI commands has been added.
* **Config Change:** Hardware file for mw_source_anritsu70GHz.py with class MicrowaveAnritsu70GHz was changed to file mw_source_anritsu_MG369x.py with class MicrowaveAnritsuMG369x to make it universal. Also hardware constraints are set per model.
* Lock-In functionality was added to the ODMR counter and implemented for the NI-Card. All other hardware and interfuse with ODMRCounterInterface were updated.
* New hardware file for Microwave source - WindFreak Technologies SynthHDPro 54MHz-13GHz source
* New hardware file for AWG - Keysight M3202A 1GS/s 4-channel PXIe AWG
* Add separate conda environments for windows 7 32bit, windows 7 64bit, and windows 10 64bit. 
* Extend the windows installation procedure of the conda environment for qudi. The conda environments is selected automatically for the correct windows version and the appropriate environment file is taken.
* Rewrite the documentation for required python packages for Qudi and mention instead the installation procedure, how to create manually a python environment for qudi.
* Correct the low level implementation for the PulseBlasterESR-PRO.
* Implement the pulser interface for PulseBlasterESR-PRO devices.
* Implement the switch interface for PulseBlasterESR-PRO devices.
* Add possibility to set instruction delays in the config for PulseBlasterESR-PRO sequence generation.
* Add a copy-paste config option to the docstrings of all current qudi hardware modules.
* Add save logic features to add additional parameters saved with each data file
* **Pulsed 3.0:**\
    _A truckload of changes regarding all pulsed measurement related modules_
    * analyze_sequence now returns all the necessary values to work with sequences.
    * It is now possible to select no or analogue laser channels. In this case, the relevant block element gets marked as laser.
    * Adding the possibility to reliably add flags to sequence steps and making them selectable in the GUI.
    * Bug fix for waveform generation larger than ~2 GSamples
    * Added chirp function to available analog shapes in pulsed measurements
    * Tab order in pulsed measurement GUI is now more useful
    * Added delta plot of alternating sequence in the pulsed analysis window (including errorbars)
    * Bug fix for pulsed extraction window where zooming caused InfiteLines to disappear and a 
    switch in lines caused negative width
    * Bug fix for pulsed measurements with large photon count numbers (`numpy.int32` vs. 
    `numpy.int64`)
    * Pulsed related logic modules have been moved to `<main_dir>/logic/pulsed`
    * Graphical editors for `PulseBlock`, `PulseBlockEnsemble` and `PulseSequence` instance 
    generation are now implemented according to the _Qt_ model/view concept. Several delegates and 
    custom widgets needed by the editors can be found in `<main_dir>/gui/pulsed`. The editors 
    (_QTableView_) and corresponding models (_QAbstractTableModel_) can be found in 
    `pulse_editors.py`.
    * Several GUI tweaks and clean-ups for all tabs of `PulsedMeasurementGui`
    * Removal of several "logic components" from GUI module
    * `SequenceGeneratorLogic` is now fully responsible for controlling the pulse generator hardware.
    `PulsedMeasurementLogic` also has access to the pulse generator but only to start/stop it.
    `samples_write_methods.py` became obsolete and will be removed once all hardware modules 
    implement waveform/sequence generation on their own.
    * The purpose of `PulsedMasterLogic` is now mainly to decouple function calls to 
    `SequenceGeneratorLogic` and `PulsedMeasurementLogic` via signals. Due to the very diverse 
    usage of the pulsed modules in a combination of custom scripts together with the GUI this is 
    a crucial feature to ensure safe threading.
    * Pulser hardware interface has been changed. The pulser hardware module is now fully 
    responsible for waveform and sequence generation on the device. The `SequenceGeneratorLogic` 
    now only calculates the analog and digital samples and hands them over to the hardware module 
    to be written to the device. This makes it more flexible since no in-depth knowledge about the 
    hardware specific memory/file management is needed in the logic making the interface more 
    generic. Makes it easier to create new pulse generator modules as long as the hardware can be 
    abstracted to a waveform/sequence terminology.
    * Adapted pulse generator modules to new pulser interface.
    * Adapted FPGA hardware file to run with new interface.
    * All groups of settings in pulsed logic modules are now represented as dictionaries improving 
    flexibility as well as minimizing necessary code changes when adding new features.
    * Most parameter sets in `PulsedMeasurementLogic` and `SequenceGeneratorLogic` are now 
    properties of the respective module. `PulsedMasterLogic` also provides an interface to all those 
    properties.
    * Dynamic import of pulse analysis and pulse extraction methods now realized through helper 
    class instances held by `PulsedMeasurementLogic`. For detailed information about adding 
    methods, please see `how_to_add_analysis_methods.md` and `how_to_add_extraction_methods.md`
    * Dynamic import of predefined methods now realized through helper class instance held by 
    `SequenceGeneratorLogic`. For detailed information about adding methods, please see 
    `how_to_add_predefined_methods.md`
    * Dynamic import of sampling function definitions (analog waveform shapes) handled by class 
    `SamplingFunctions` and will be refreshed upon activation of `SequenceGeneratorLogic`. For 
    detailed information about adding functions, please see `how_to_add_sampling_functions.md`
    * Alternative plot data will now always be saved if available
    * Automatic setting of parameters in pulsed analysis tab (invoke settings) will only be possible
    for ensembles/sequences generated by predefined methods (instances must have fully populated 
    `measurement_information` dictionary) NOT for ensembles/sequences created or edited by the table
    editors.
    * Each `PulseBlockEnsemble` and `PulseSequence` instance will have a dictionary attribute called
    `sampling_information` which will be populated during waveform/sequence creation. It provides 
    information about the "real life" realization of the waveform/sequence like the actual length of
    each `PulseBlockElement` in integer time bins or the times at which transitions of digital 
    channels occur. It will also contain the set of pulse genrator settings used during sampling 
    (e.g. sample_rate, activation_config etc.).
    When the respective pulser assets (waveforms and sequences) get deleted from the device, this 
    dictionary will be emptied to indicate that the asset has not yet been sampled.
    This will only work if you delete waveforms/sequences on the device via qudi commands or upon a 
    restart of qudi. Hardware assets directly deleted by hand can lead to faulty behaviour of the 
    pulsed measurement modules.
    * Pulse analysis and extraction methods now have read-only access to the entire 
    `PulsedMeasurementLogic` allowing to implement more sophisticated methods that need in-depth 
    information about the running waveform.
    * Predefined methods now have read-only access to the entire `SequenceGeneratorLogic`
    * Pulsed object instances (blocks, ensembles, sequences) are serialized to a directory that can 
    be changed via ConfigOption. Each instance is a separate file so it is easier to manage a large 
    number of instances. In the future these instances need to be saved as StatusVars
    * New dialog box for pulse generator hardware settings. Previously the settings were located 
    directly in a tab of the PulsedMainGUI. Also added voltage settings for digital and analog 
    channels that were missing in the GUI before. 
    * Lots of smaller changes to improve programming flexibility and robustness against users
	* Added a new ungated extraction method ('ungated_gated_conv_deriv') which uses the keys in the 
	  sampling information to convert an ungated timetrace into a gated timetrace which is then 
	  anaylzed with the ungated method 'gated_conv_deriv'. The conversion is based on the rising
	  and falling bins in the laser channel which indicate the positions of the laser pulses in 
	  the ungated trace. For fine-tuning additional delays (for example from AOMs) can be taken 
	  into account. This method speeds up laser extractions from ungated timetraced by a lot.
	* Improved pulsed measurement textfile and plot layout for saved data
    * Added buttons to delete all saved PulseBlock/PulseBlockEnsemble/PulseSequence objects at once.
    * Introduced separate fit tools for each of the two plots in the pulsed analysis tab
    * Automatically clears fit data when changing the alternative plot type or starting a new 
      measurement.

Config changes:
* **All** pulsed related logic module paths need to be changed because they have been moved in the logic
subfolder "pulsed". As an example instead of
    ```
    module.Class: 'pulsed_master_logic.PulsedMasterLogic'
    ```
    it should be now
    ```
    module.Class: 'pulsed.pulsed_master_logic.PulsedMasterLogic'
    ```
* `PulseExtractionLogic` and `PulseAnalysisLogic` are no qudi logic modules anymore and must be 
removed from the config. Also remember to remove them from the "connect" section of all other 
modules (probably just `PulsedMeasurementLogic`).

* The connection to `SaveLogic` has been removed from `PulsedMeasurementGui` and thus needs to be 
removed from the "connect" section in the config. So the GUI entry in the config should look 
somewhat like:
    ```
    pulsedmeasurement:
        module.Class: 'pulsed.pulsed_maingui.PulsedMeasurementGui'
        connect:
            pulsedmasterlogic: 'pulsedmasterlogic'
    ```
    
* The connectors and ConfigOptions for `SequenceGeneratorLogic` have changed. The new config should 
look somewhat like:
    ```
    sequencegeneratorlogic:
        module.Class: 'pulsed.sequence_generator_logic.SequenceGeneratorLogic'
        assets_storage_path: 'C:/Users/username/saved_pulsed_assets'  # optional
        additional_predefined_methods_path: 'C:\\Custom_dir'  # optional
        additional_sampling_functions_path: 'C:\\Custom_dir'  # optional
        connect:
            pulsegenerator: 'mydummypulser'
    ```
    Essentially "additional_predefined_methods_path" and "additional_sampling_functions_path" only 
    need to be specified when you want to import sampling functions or predefined methods from an 
    additional directory other than the default directories situated in qudi.logic.pulsed.
    "assets_storage_path" is the directory where the object instances for blocks, ensembles and 
    sequences are saved to. If not specified this directory will default to a subfolder in the home 
    directory.

* The connectors and ConfigOptions for `PulsedMeasurementLogic` have changed. The new config should 
look somewhat like:
    ```
    pulsedmeasurementlogic:
        module.Class: 'pulsed.pulsed_measurement_logic.PulsedMeasurementLogic'
        raw_data_save_type: 'text'  # optional
        additional_extraction_path: 'C:\\Custom_dir'  # optional
        additional_analysis_path: 'C:\\Custom_dir'  # optional
        connect:
            fastcounter: 'mydummyfastcounter'
            pulsegenerator: 'mydummypulser'
            fitlogic: 'fitlogic'
            savelogic: 'savelogic'
            microwave: 'microwave_dummy'
    ```
    Essentially "additional_extraction_path" and "additional_analysis_path" only need to be 
    specified when you want to import sampling functions or predefined methods from an additional 
    directory other than the default directories situated in qudi.logic.pulsed.
* The fitting has been added to the spectrometer logic module. You need to connect the FitLogic to 
the SpectrometerLogic module like:
    ```
    spectrumlogic: 
    module.Class: 'spectrum.SpectrumLogic' 
    connect: 
        spectrometer: 'myspectrometer' 
        savelogic: 'savelogic' 
        odmrlogic: 'odmrlogic' 
        fitlogic: 'fitlogic'
    ```

* Tektronix 7000 series is now in file `tektronix_awg7k.py` and class `AWG7k`.
 Use that instead of `tektronix_awg7122c.py` and change the configuration like this:
    ```
    pulser_awg7000:
        module.Class: 'awg.tektronix_awg7k.AWG7k'
        awg_visa_address: 'TCPIP::10.42.0.211::INSTR'
        awg_ip_address: '10.42.0.211'
        timeout: 60

   ```
   
## Release 0.9
Released on 6 Mar 2018
Available at https://github.com/Ulm-IQO/qudi/releases/tag/v0.9

Changes/New features:

* Huge amount of small and medium sized bug fixes and usability/stability improvements
* Replaced scientific SpinBoxes with a new implementation that is more powerful and does not use pyqtgraph
* Fixed Python crash upon closing qudi which was related to saving images with matplotlib (Windows)
* Added hardware module to control _Coherent OBIS_ lasers
* Manager GUI now properly reflects the state of each module
* Full multichannel support for slow counting / confocal / ODMR
* Moved to fysom v2.1.4
* Module base classes now nest fysom state machine in `module_state` instead of subclassing it. The current state is accessible via `module_state.current` or `module_state()`
* Changed the sampling algorithm for waveforms. Formerly each `PulseBlockElement` was sampled to match the specified length as closely as possible. Now the ideal time on which a transition between elements should occur is matched to a global quantized timeline. The sampled waveform length will now not deviate more than one timebin from the ideal length. However ideally identical elements can slightly vary (1 bin) in length throughout the entire waveform. This should lead in general to better results since the overall definition of the waveform is more closely matched to a quantized timeline
* Commonly used parameters in pulsed measurements are now shared for all predefined methods (less input widgets / clean UI). Each `generate_*` method still needs all parameters but input widgets are reused by name. Available names are:
  ```
  ['mw_channel', 
   'gate_count_channel', 
   'sync_trig_channel', 
   'mw_amp', 
   'mw_freq', 
   'channel_amp', 
   'delay_length', 
   'wait_time', 
   'laser_length', 
   'rabi_period']
  ```
* Generalized APT motor stages class (multi-axis support via config)
* Simple digital channel based switch on/off capability added to `hardware/ni_card.py`
* _National Instruments X series_ card hardware module renamed from `ni_card.py` to `national_instruments_x_series.py`
* `qudikernel.py` moved to core
* Listening address and port of qudi can now be changed in config (default: localhost)
* Analog signal input (for PDMR measurements) now supported for slow counter/confocal/ODMR (see config changes)
* Use of rpyc became optional (does not need to be installed if no remote module capability is needed)
* Mayor cleanup/overhaul of the `microwave_interface.py` and adaption of all affected modules (hardware/logic)



Config changes:
 * New remote server declaration (old one working but deprecated):
  ```
  [global]
  module_server:
      address: ''
      port: 12345
      certfile: 'filename.cert'
      keyfile: 'filename.key'
  ```

 * New full example config for `national_instruments_x_series.py`:
 ```
 mynicard:
     module.Class: 'national_instruments_x_series.NationalInstrumentsXSeries'
     clock_channel: '/Dev1/Ctr0'
     scanner_clock_channel: '/Dev1/Ctr2'
     photon_sources:
         - '/Dev1/PFI8'
         - '/Dev1/PFI9'
     counter_channels:
         - '/Dev1/Ctr1'
     counter_ai_channels:  # optional
         - '/Dev1/AI1'
     scanner_counter_channels:
         - '/Dev1/Ctr3'
     scanner_ai_channels:  # optional
         - '/Dev1/AI0'
     scanner_ao_channels:
         - '/Dev1/AO0'
         - '/Dev1/AO1'
         - '/Dev1/AO2'
         - '/Dev1/AO3'
     scanner_position_ranges:
         - [0e-6, 200e-6]
         - [0e-6, 200e-6]
         - [-100e-6, 100e-6]
         - [-10, 10]
     scanner_voltage_ranges:
         - [-10, 10]
         - [-10, 10]
         - [-10, 10]
         - [-10, 10]
     default_samples_number: 10
     default_clock_frequency: 100
     default_scanner_clock_frequency: 100
     gate_in_channel: '/Dev1/PFI9'
     counting_edge_rising: True
     odmr_trigger_channel: '/Dev1/PFI15'
 ```

## Release 0.8

Released on 2 Mar 2017.
Available at https://github.com/Ulm-IQO/qudi/releases/tag/v0.8

Caution: fits need to be configured in the respective settings dialog and
may not include printed results or may be just broken.
If you find a defective fit, consider fixing it and submitting a pull request.

Changes/New features:

 * The Qudi paper was published: http://doi.org/10.1016/j.softx.2017.02.001
 * Move everything to Qt5 only (no more Qt4 support) and pyqtgraph 0.10.0
 * Re-usable/configurable fit GUI components
 * Scienific notation input for PID GUI
 * Support for [Extensions](@ref extensions) (out-of-tree modules) 
 * Removed the fysom event parameter (usually called e) from on_activae and on_deactivate functions
 * Swabian Instruments TimeTagger / PulseStreamer hardware modules
 * Much faster savelogic
 * Remove 'Out' connectors, connection is now by module name only
 * Pulse analysis supports multiple methods
 * Predefined pulse sequences can now be imported from a custom path 
 (in addition to /logic/predefined_methods)
 * Module loading and unloading now definitely happens in the correct order
 * Locked modules are only deactivated after prompting the user

Config changes:
 * New optional parameter "additional_methods_dir" for SequenceGeneratorLogic
 * No more 'Out' connectors:

 Old style, produces lots of warnings:
 
 logic:
    counter:
        module.Class: 'counter_logic.CounterLogic'
        connect:
            counter1: 'mynicard.counter'
            savelogic: 'savelogic.savelogic'
    save:
        module.Class: 'save_logic.SaveLogic'
        win_data_directory: 'C:/Data'
        unix_data_directory: 'Data/'

 New style:
 
 logic:
    counter:
        module.Class: 'counter_logic.CounterLogic'
        connect:
            counter1: 'mynicard'
            savelogic: 'save'
    save:
        module.Class: 'save_logic.SaveLogic'
        win_data_directory: 'C:/Data'
        unix_data_directory: 'Data/'


## Release 0.7

Released on 01 Feb 2017.
Available at https://github.com/Ulm-IQO/qudi/releases/tag/v0.7 .

Changes/New features:

 * Overhaul of most used hardware modules, including
   * Error codes and failed hardware calls are caught and passed up to the logic
   * Updates of methods documentation in hardware modules and corresponding interfaces
 * Logic modules are now listening to the hardware return values and react accordingly
 * Introduction of update signals in most logic and GUI modules to ensure coherency of logic and GUI module information. So upon changing something in the GUI this module will emit an update signal which is connected to the logic module. The same works vice-versa if a script or something is changing values in logic modules.
 * Stability improvements to pulsed measurement analysis toolchain (pulse_extraction_logic and pulse_analysis_logic)
 * Changed SpinBoxes in pulsed_maingui BlockEditor, EnsembleOrganizer and SequenceOrganizer to scientific SpinBoxes enabling scientific number format and unit prefix input
 * Pulsed measurement data is saved properly now. Scientific number format was introduced to avoid problems with too few digits
 * Better pulsed_master_logic structure that allows now also for direct waveform/sequence generation on pulse generator devices (without writing files)
 * Heaps of changes/improvements regarding fitting in qudi. Big parts of fit_logic have been rewritten. It may be necessary to adapt custom scripts using fits
 * Confocal is now consequently using SI units (config change needed)
 * Confocal can now work from different count sources which are selectable (multichannel support) (config change needed)
 * Voltage range for NI card channels can be set independently for each channel (config change needed)

Config changes:

In order to update to the latest version of qudi one has to apply minor changes to the config file.

Change configuration settings for the ni_card module:

 * Replace "scanner_ao_channels" with "scanner_x_ao", "scanner_y_ao" and "scanner_z_ao".
   
     Example:
     
     scanner_x_ao: '/Dev1/AO0'  
     
     scanner_y_ao: '/Dev1/AO1'
     
     scanner_z_ao: '/Dev1/AO2'
     
     scanner_a_ao: '/Dev1/AO3'
     
   If you do not need the 4th axis, just leave it out.
   
 * You can either specify a voltage range for all axes:
 
   voltage_range:
   
    \- -10
    
    \- 10
    
 * or you have to specify one for each axis:
   
   x_voltage_range:
   
    \- -10
   
    \- 10
   
   y_voltage_range:
   
    \- -10
   
    \- 10
   
   z_voltage_range:
   
    \- 0
   
    \- 10
   
   a_voltage_range:
   
    \- -5
   
    \- 5

 * Change all distances in ni_card to meters; you can use exponential notation. For example:
   
   x_range:
   
    \- -100e-6
    
    \- 100e-6


The hardware file for Tektronix AWG70k series has been changed to use the pyvisa package for more robust and easy communication with the device:

 * The settings "awg_IP_address" and "awg_port" are not used anymore and have to be replaced with "awg_visa_address" and "awg_ip_address". For example:
```
   awg_visa_address: 'TCPIP0::AWG70K-38293801::inst0::INSTR'
   awg_ip_address: '192.168.1.3'
```

The Visa address can be obtained for example by the "Agilent connection expert" application.

## Release 0.6

Released on 25 Nov 2016.
Available at https://github.com/Ulm-IQO/qudi/releases/tag/v0.6 .

Changes/New features:

 * Lots and lots of work leading to working and stable pulsed measurement modules, including
   * Editor for fast analog and digital waveforms and AWG channel configuration
   * Synthesize and upload waveforms to AWGs while respecting AWG limits and channels
   * Pulse extraction from fast counter time trace and flourescence signal extraction
   * Display of results for common measurements
   * Works with Jupyter notebooks
 * Some new documentation
 * Preliminary GUI to show/edit configuration files
 * Massive improvements to fit stability
 * Most interfaces now use abstract base classes
 * Confocal can show last scanned line and move Z while scanning XY
 * Continuous integration support
 * Nuclear spin operations experiment module
 * Spinboxes with scientific notation support
 * Use QtPy to support multiple Qt versions
 * Configuration files now use the YAML file format
 * Cooperative inheritance for modules
 * Logging now based on standard Python logger
 * HighFinesse WSU 30 wave meter support
 * New and consistent colors for plots throughout Qudi
 * PyQt5 compatibility
 * Many fixes to QO and Pi3 FPGA fast counter modules
 * Matplotlib inline plots and completion suport for Jupyter kernel
 * Jupyter kernel for Qudi (including install script)
 * Move project repository from SVN to git and to GitHub
 * New dark color scheme for GUI (modified qdark)
 * Lots of new predefined fitting methods
 * Fit logic can now load fitting methods from python files in a subfolder
 * Reusable fit settings GUI methods
 * Tektronix AWG 70000, 7112 and 5002 support
 * Gated counter logic and GUI modules
 * Magnetic field alignment module for vector magnet and solid state magnet on a 4-axis stage
 * Thorlabs APTmotor support
 * Scan history (Forward/backward) in Confocal
 * Qudi module state save/restore functionality (app_status folder)
 * Automatic loading of configured modules on a remote system
 * UI fixes
 * TSYS_01 temperature sensor support
 * Raspberry Pi PWM support for PID
 * Software PID logic and GUI
 * Fastcomtec 7887 and MCS6 support
 * Picoharp300 support
 * Python script to list qudi modules

## Release 0.5

Released on 30 Dec 2015.
Available at https://qosvn.physik.uni-ulm.de/svn/qudi/tags/release-0.5

Notes about this release are probably missing due to holidays.

 * Two photon counters supported in NI card counter and counter logic

## Release 0.4

Released on 30.10.2015.
Available at https://qosvn.physik.uni-ulm.de/svn/qudi/tags/release-0.4

New features:

 * Tilted scanning
 * ODMR remembers settings
 * ODMR can save raw data
 * Working and tested support for Radiant Dyes flip mirrors
 * support for taking spectra from spectrometer via WinSpec32
 * POI positions are now actually updated when the tracked POI moves
 * remote module support is more robust now
 * fixed a crash when changing confocal color bar while scanning
 * winspec32 spectrometer support
 * configurable settling time at start of optimization scans
 * option for surface-subtraction in the depth optimization scan
 * ALPHA Task interface
 * PRE-ALPHA for pulsed experiments

## Release 0.3

Released on 31.07.2015. Available at https://qosvn.physik.uni-ulm.de/svn/qudi/tags/release-0.3

New features:

 * Manager now includes log and iPython console
 * Manager can load and save the configuration
 * Manager can show active threads and remotely shared modules
 * QuDi remembers which configuration file is loaded
 * QuDi can restart to load new configuration
 * SmiQ R&S 06ATE works for ODMR
 * Dockwidgets in ODMR
 * Laser scanning with a remote wavemeter is now tested and confirmed working
 * Zoom with mouse in Confocal

Additionally, lots of bugs were fixed.

## Release 0.2

Release-0.2 is available since 07.07.2015.
It can be found using: https://qosvn.physik.uni-ulm.de/svn/qudi/tags/release-0.2

New features:

 * New Log style
 * (Manager shows module state)
 * Continues scan xy/depth (loop scan)
 * Rotate confocal images (rotates only the image, not the cursor!!!)
 * POI Manager GUI: restore default widget location (size might not be as default)
 * Cursor and arrow keys: right/left(x-direction) up/down(y-direction) Bild up/Bild down(z-direction); big step size with shift;step size can be changes in the settings
 * Clock time sample shift POI Manager
 * Centiles of colorbars is now working during a scan
 * All save files should now have the same time in the lable
 * duration of periodic optimiser changeable working during period
 * improved explanation in the data file of the Confocal scans
 * Added tooltips to Confocal and Optimiser settings

## Release 0.1

Release-0.1 is the first release of the QuDi software project.
It can be found via SVN Checkout using this URL: https://qosvn.physik.uni-ulm.de/svn/qudi/tags/release-0.1
It is possible to do basic measurements and the following modules are working:

 * Counter
 * Confocal scanning
 * Laser scanning
 * POI managing
 * ODMR

The basics of all these modules are working but there is plenty room for improvement.
At this stage the GUI is still under active development and so users should expect some interface items to change in future releases.
<|MERGE_RESOLUTION|>--- conflicted
+++ resolved
@@ -32,10 +32,7 @@
 * Added two interfuses for interfaces process value and process control to modify the values based
 on an interpolated function
 * Changed ProcessInterface and ProcessControlInterface to use underscore case instead of CamelCase
-<<<<<<< HEAD
 * Added hardware module to interface temperature controller Cryocon 22C
-*
-=======
 * Added an optional parameter to connectors so that dependencies can be optional
 * Made ODMR logic an optional dependency in SpectrumLogic
 * Made some changes in the AWG7k file for sorting integers without natural sort
@@ -54,7 +51,7 @@
   * `FORCED` (only output as sequence possible)
 * 
 
->>>>>>> 72541ec4
+
 
 Config changes:
 
