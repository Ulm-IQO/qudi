--- conflicted
+++ resolved
@@ -81,10 +81,6 @@
 * Set proper minimum wavelength value in constraints of Tektronix AWG7k series HW module
 * Added a hardware file for fibered optical switch Thorlabs OSW12/22 via SwitchInterface
 * Fixed bug affecting interface overloading of Qudi modules
-<<<<<<< HEAD
-* Added a hardware file to interface Thorlabs MFF101 flipper via SwitchInterface
-*
-=======
 * Added ScienDSpinbox and ScienSpinbox compatibility to mapper
 * Added missing metadata in saved raw data file of PulsedMeasurement module
 * Update hardware module controlling the cryocon temperature regulator
@@ -94,7 +90,7 @@
 * New SwitchInterface and updated logic plus GUI
 * Added biexponential fit function, model and estimator
 * Added custom circular loading indicator widget `qtwidgets.loading_indicator.CircleLoadingIndicator`
->>>>>>> 8df15f35
+* Added a hardware file to interface Thorlabs MFF101 flipper via SwitchInterface
 
 
 Config changes:
