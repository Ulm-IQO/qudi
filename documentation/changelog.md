--- conflicted
+++ resolved
@@ -89,11 +89,8 @@
 * Added a config option to regulate pid logic timestep length
 * New SwitchInterface and updated logic plus GUI
 * Added biexponential fit function, model and estimator
-<<<<<<< HEAD
+* Added custom circular loading indicator widget `qtwidgets.loading_indicator.CircleLoadingIndicator`
 * added property disable_wheel to custom ScienSponBox and ScienDSpinBox to deactivate wheel scrolling if required
-=======
-* Added custom circular loading indicator widget `qtwidgets.loading_indicator.CircleLoadingIndicator`
->>>>>>> e73af84a
 
 
 Config changes:
