# Changelog {#changelog}

## Pre-release

Changes/New features:

* Added functionality to simultaneously record multiple frequency ranges in the ODMR toolchain 
in case the hardware supports it.
* Cleanup/Improvement/Debug of POI manager (logic and GUI)
* New POI manager tool _POI selector_ which allows adding of new POIs by clicking inside the scan 
image
* Added an optional POI nametag to the POI manager. If you give this property a string value, all 
new POIs will be named after this tag together with a consecutive integer index.
* If using the POI manager, the currently selected active POI name will be added to savelogic as 
global parameter. All saved data files will include this POI name in the header.
* bug fix to how the flags are set for AWG70k
* New POI automatic search tool added. If you click on the 'Auto POIs' tool button, POIs will be 
automatically added in your scan image. This makes fluorescent emitter selections much faster and
more accurately.
* Replaced the old `pg.PlotWidget` subclass `PlotWidgetModified` with new subclasses 
`ScanPlotWidget`, `ScanViewBox` (`pg.ViewBox`) and `ScanImageItem` (`pg.ImageItem`) to handle 
coordinate transformations upon mouse click/drag and zooming internally. Also integrates the 
draggable crosshair into the PlotWidget. This reduces code and improves readability in GUI modules.
* Introduced blink correction filter to confocal and poimanager scan images (toggle in "view" menu). 
Purely for displaying purposes; raw data is not affected by this filter.
* Add `scan_blink_correction` filter to `core.utils.filters`
* exposed the sequencegenerator-functions analyze_sequence and analyze_ensemble to be accessible via pulsedmaster
* analyze functions can be called either with the appropriate objects or with the object name
* while sampling a sequence, the ensembles are only sampled if they weren't already sampled before
* Add `natural_sort` utility function to `core.util.helpers`
* Bug fix to the gated extractor: now all the function parameters are loaded
* Added a hardware file for power supply Keysight E3631A with a process control interface
* Updated powermeter PM100D module to add ProcessInterface and wavelength support
* Added two interfuses for interfaces process value and process control to modify the values based
on an interpolated function
* Changed ProcessInterface and ProcessControlInterface to use underscore case instead of CamelCase
* Added hardware module to interface temperature controller Cryocon 22C
* Added an optional parameter to connectors so that dependencies can be optional
* Made ODMR logic an optional dependency in SpectrumLogic
* Made some changes in the AWG7k file for sorting integers without natural sort
* Removed additional scaling from sampling functions. They now return samples as as expected. 
The entire normalization to pulse generator analog voltage range (Vpp) is done during sampling.
* Introduced support of interface sensitive overloading of interface methods. This resolves 
namespace conflicts within a hardware module inheriting multiple interfaces. See 
_how_to_hardware_with_multiple_interfaces.md_ for detailed documentation.
* Used the new (already existing) helper function _add_trigger in the shipped `predefined_methods`.
* Added more extraction and analysis methods for extraction and/or analysis that is done directly on hardware.
* Improved the jupyter kernel: prints are now printed live and not only after the cell is finished. Also code cleanup.
* Add two different chirp functions to sampling functions and predefined methods
* Adding Ocean optics spectrometer hardware module.
* Removed the method `has_sequence_mode` from the `PulserInterface` 
and rather added a `sequence_option` to the `PulserConstraints`.
In `FORCED` mode the `SequenceGeneratorLogic` will create a default sequence around each stand-alone Ensemble.
The potential sequence_options are: 
  * `NON` (no sequence mode)
  * `OPTIONAL` (sequence mode possible)
  * `FORCED` (only output as sequence possible)
* Added interfuse to correct geometrical aberration on scanner via polynomial transformations
* added the option to do a purely analog ODMR scan.
* Added new GUI, logic, interface and hardware modules to replace the "slow counter" tool in the 
future. The new tools are designed to be able to stream any kind of time series data efficiently 
for multiple analog and digital channels. See example config on how to set up the 
time series/streaming modules (_time_series_gui.py_, _time_series_reader_logic.py_). 
For a drop-in replacement of the obsolete slow counter together with a NI x-series card, 
please use _ni_x_series_in_streamer.py_ as hardware module.
* added multi channel option to process_interface and process_control_interface
* added the option of an additional path for fit methods
* added a hardware file for power supply  Teledyne T3PS3000
* added pulse generator constraints to predefined
* remove debug prints for flags in dummy pulser that were filling up the log
* wider first column for ensemble and sequence editors to see long names and fixing header of first column in table of sequence editor
* Added config option for counter voltage range in hardware class NationalInstrumentsXSeries.
* Saving data in confocal GUI no longer freezes other GUI modules
* Added save_pdf and save_png config options for save_logic
* Added a config option to fastcomtec7887 module to support 7889 model
* Added fastcomec 7887/9 support of dma mode through config option
* Fixed bug in spincore pulseblaster hardware that affected only old models
* Added a netobtain in spincore pulseblaster hardware to speedup remote loading 
* Adding hardware file of HydraHarp 400 from Pico Quant, basing on the 3.0.0.2 version of function library and user manual.
* reworked the QDPlotter to now contain fits and a scalable number of plots. Attention: custom notebooks might break by this change.
* Set proper minimum wavelength value in constraints of Tektronix AWG7k series HW module
* Added a hardware file for fibered optical switch Thorlabs OSW12/22 via SwitchInterface
* Fixed bug affecting interface overloading of Qudi modules
* Added ScienDSpinbox and ScienSpinbox compatibility to mapper
* Added missing metadata in saved raw data file of PulsedMeasurement module
* Update hardware module controlling the cryocon temperature regulator
* Added a hardware file to interface Thorlabs filter wheels via scripts
* Bug fixes to core: made error messages sticky, respecting dependencies when restarting.
<<<<<<< HEAD
* Added a hardware module to interface Minicircuit SPDT switch via SwitchInterface
*
=======
* Added a config option to regulate pid logic timestep length
* New SwitchInterface and updated logic plus GUI
* Added biexponential fit function, model and estimator
>>>>>>> 895a56af


Config changes:

* The parameters `additional_predefined_methods_path` and `additional_sampling_functions_path` 
of the `SequenceGeneratorLogic` can now either be a string for a single path 
or a list of strings for multiple paths.
* There is an option for the fit logic, to give an additional path: `additional_fit_methods_path`
* The connectors and file names of the GUI and logic modules of the QDPlotter have been changed.
* QDPlotter now needs a new connection to the fit logic. 
* The tool chain for the switch logic has changed. 
To combine multiple switches one needs to use the `switch_combiner_interfuse` 
instead of multiple connectors in the logic.

## Release 0.10
Released on 14 Mar 2019
Available at https://github.com/Ulm-IQO/qudi/releases/tag/v0.10

Changes/New features:

* Added support for Opal Kelly XEM6310-LX45 devices to HardwareSwitchFpga hardware module.
* Newport CONEX-AGP piezo stage motor module.
* Sequence Generator checks the step constraint and adds and idle block if necessary.
* Save_logic now expands environment variables in the configured data path (e.g. $HOME under Unix or $HOMEPATH under Windows)
* Added command line argument --logdir to specify the path to the logging directory
* Added the keyword "labels" to the "measurement_information" dict container in predefined methods.
This can be used to specify the axis labels for the measurement (excluding units)
* All modules use new connector style where feasible.
* Bug fix for POI manager was losing active POI when moving crosshair in confocal
* Added a how-to-get-started guide to the documentation
* Bug fixes and improvements for the scientific SpinBox introduced in v0.9 
* POI manager keeps POIs as StatusVar across restarts and fixes to distance measurement
* Various stability improvements and minor bug fixes
* Update conda environment to more recent versions of packages
* Fix installation procedure for the conda environment in windows by using powershell in the cmd and catch with that potential exceptions (e.g. if conda environment is not present).
* Added .ico image to make a desktop shortcut on Windows with explanation in the documentation
* Added a how-to-participate guide to the documentation
* Added installation options guide to the documentation
* A lot of smaller fixes to the spectrometer (WinSpec) -> this also modifies the connectors in the default config
* Added fitting to the spectrometer
* Microwave interface passes trigger timing to microwave source, needs hardware module adjustments for not-in-tree modules
* Bug fixes and support for SMD12 laser controller
* For SMIQs added config options to additionally limit frequency and power. Added constraint for SMQ06B model.
* Added live OMDR functionality to only calculate the average signal over a limited amount of scanned lines
* New hardware file for Microwave source - Anritsu MG3691C with SCPI commands has been added.
* **Config Change:** Hardware file for mw_source_anritsu70GHz.py with class MicrowaveAnritsu70GHz was changed to file mw_source_anritsu_MG369x.py with class MicrowaveAnritsuMG369x to make it universal. Also hardware constraints are set per model.
* Lock-In functionality was added to the ODMR counter and implemented for the NI-Card. All other hardware and interfuse with ODMRCounterInterface were updated.
* New hardware file for Microwave source - WindFreak Technologies SynthHDPro 54MHz-13GHz source
* New hardware file for AWG - Keysight M3202A 1GS/s 4-channel PXIe AWG
* Add separate conda environments for windows 7 32bit, windows 7 64bit, and windows 10 64bit. 
* Extend the windows installation procedure of the conda environment for qudi. The conda environments is selected automatically for the correct windows version and the appropriate environment file is taken.
* Rewrite the documentation for required python packages for Qudi and mention instead the installation procedure, how to create manually a python environment for qudi.
* Correct the low level implementation for the PulseBlasterESR-PRO.
* Implement the pulser interface for PulseBlasterESR-PRO devices.
* Implement the switch interface for PulseBlasterESR-PRO devices.
* Add possibility to set instruction delays in the config for PulseBlasterESR-PRO sequence generation.
* Add a copy-paste config option to the docstrings of all current qudi hardware modules.
* Add save logic features to add additional parameters saved with each data file
* **Pulsed 3.0:**\
    _A truckload of changes regarding all pulsed measurement related modules_
    * analyze_sequence now returns all the necessary values to work with sequences.
    * It is now possible to select no or analogue laser channels. In this case, the relevant block element gets marked as laser.
    * Adding the possibility to reliably add flags to sequence steps and making them selectable in the GUI.
    * Bug fix for waveform generation larger than ~2 GSamples
    * Added chirp function to available analog shapes in pulsed measurements
    * Tab order in pulsed measurement GUI is now more useful
    * Added delta plot of alternating sequence in the pulsed analysis window (including errorbars)
    * Bug fix for pulsed extraction window where zooming caused InfiteLines to disappear and a 
    switch in lines caused negative width
    * Bug fix for pulsed measurements with large photon count numbers (`numpy.int32` vs. 
    `numpy.int64`)
    * Pulsed related logic modules have been moved to `<main_dir>/logic/pulsed`
    * Graphical editors for `PulseBlock`, `PulseBlockEnsemble` and `PulseSequence` instance 
    generation are now implemented according to the _Qt_ model/view concept. Several delegates and 
    custom widgets needed by the editors can be found in `<main_dir>/gui/pulsed`. The editors 
    (_QTableView_) and corresponding models (_QAbstractTableModel_) can be found in 
    `pulse_editors.py`.
    * Several GUI tweaks and clean-ups for all tabs of `PulsedMeasurementGui`
    * Removal of several "logic components" from GUI module
    * `SequenceGeneratorLogic` is now fully responsible for controlling the pulse generator hardware.
    `PulsedMeasurementLogic` also has access to the pulse generator but only to start/stop it.
    `samples_write_methods.py` became obsolete and will be removed once all hardware modules 
    implement waveform/sequence generation on their own.
    * The purpose of `PulsedMasterLogic` is now mainly to decouple function calls to 
    `SequenceGeneratorLogic` and `PulsedMeasurementLogic` via signals. Due to the very diverse 
    usage of the pulsed modules in a combination of custom scripts together with the GUI this is 
    a crucial feature to ensure safe threading.
    * Pulser hardware interface has been changed. The pulser hardware module is now fully 
    responsible for waveform and sequence generation on the device. The `SequenceGeneratorLogic` 
    now only calculates the analog and digital samples and hands them over to the hardware module 
    to be written to the device. This makes it more flexible since no in-depth knowledge about the 
    hardware specific memory/file management is needed in the logic making the interface more 
    generic. Makes it easier to create new pulse generator modules as long as the hardware can be 
    abstracted to a waveform/sequence terminology.
    * Adapted pulse generator modules to new pulser interface.
    * Adapted FPGA hardware file to run with new interface.
    * All groups of settings in pulsed logic modules are now represented as dictionaries improving 
    flexibility as well as minimizing necessary code changes when adding new features.
    * Most parameter sets in `PulsedMeasurementLogic` and `SequenceGeneratorLogic` are now 
    properties of the respective module. `PulsedMasterLogic` also provides an interface to all those 
    properties.
    * Dynamic import of pulse analysis and pulse extraction methods now realized through helper 
    class instances held by `PulsedMeasurementLogic`. For detailed information about adding 
    methods, please see `how_to_add_analysis_methods.md` and `how_to_add_extraction_methods.md`
    * Dynamic import of predefined methods now realized through helper class instance held by 
    `SequenceGeneratorLogic`. For detailed information about adding methods, please see 
    `how_to_add_predefined_methods.md`
    * Dynamic import of sampling function definitions (analog waveform shapes) handled by class 
    `SamplingFunctions` and will be refreshed upon activation of `SequenceGeneratorLogic`. For 
    detailed information about adding functions, please see `how_to_add_sampling_functions.md`
    * Alternative plot data will now always be saved if available
    * Automatic setting of parameters in pulsed analysis tab (invoke settings) will only be possible
    for ensembles/sequences generated by predefined methods (instances must have fully populated 
    `measurement_information` dictionary) NOT for ensembles/sequences created or edited by the table
    editors.
    * Each `PulseBlockEnsemble` and `PulseSequence` instance will have a dictionary attribute called
    `sampling_information` which will be populated during waveform/sequence creation. It provides 
    information about the "real life" realization of the waveform/sequence like the actual length of
    each `PulseBlockElement` in integer time bins or the times at which transitions of digital 
    channels occur. It will also contain the set of pulse genrator settings used during sampling 
    (e.g. sample_rate, activation_config etc.).
    When the respective pulser assets (waveforms and sequences) get deleted from the device, this 
    dictionary will be emptied to indicate that the asset has not yet been sampled.
    This will only work if you delete waveforms/sequences on the device via qudi commands or upon a 
    restart of qudi. Hardware assets directly deleted by hand can lead to faulty behaviour of the 
    pulsed measurement modules.
    * Pulse analysis and extraction methods now have read-only access to the entire 
    `PulsedMeasurementLogic` allowing to implement more sophisticated methods that need in-depth 
    information about the running waveform.
    * Predefined methods now have read-only access to the entire `SequenceGeneratorLogic`
    * Pulsed object instances (blocks, ensembles, sequences) are serialized to a directory that can 
    be changed via ConfigOption. Each instance is a separate file so it is easier to manage a large 
    number of instances. In the future these instances need to be saved as StatusVars
    * New dialog box for pulse generator hardware settings. Previously the settings were located 
    directly in a tab of the PulsedMainGUI. Also added voltage settings for digital and analog 
    channels that were missing in the GUI before. 
    * Lots of smaller changes to improve programming flexibility and robustness against users
	* Added a new ungated extraction method ('ungated_gated_conv_deriv') which uses the keys in the 
	  sampling information to convert an ungated timetrace into a gated timetrace which is then 
	  anaylzed with the ungated method 'gated_conv_deriv'. The conversion is based on the rising
	  and falling bins in the laser channel which indicate the positions of the laser pulses in 
	  the ungated trace. For fine-tuning additional delays (for example from AOMs) can be taken 
	  into account. This method speeds up laser extractions from ungated timetraced by a lot.
	* Improved pulsed measurement textfile and plot layout for saved data
    * Added buttons to delete all saved PulseBlock/PulseBlockEnsemble/PulseSequence objects at once.
    * Introduced separate fit tools for each of the two plots in the pulsed analysis tab
    * Automatically clears fit data when changing the alternative plot type or starting a new 
      measurement.

Config changes:
* **All** pulsed related logic module paths need to be changed because they have been moved in the logic
subfolder "pulsed". As an example instead of
    ```
    module.Class: 'pulsed_master_logic.PulsedMasterLogic'
    ```
    it should be now
    ```
    module.Class: 'pulsed.pulsed_master_logic.PulsedMasterLogic'
    ```
* `PulseExtractionLogic` and `PulseAnalysisLogic` are no qudi logic modules anymore and must be 
removed from the config. Also remember to remove them from the "connect" section of all other 
modules (probably just `PulsedMeasurementLogic`).

* The connection to `SaveLogic` has been removed from `PulsedMeasurementGui` and thus needs to be 
removed from the "connect" section in the config. So the GUI entry in the config should look 
somewhat like:
    ```
    pulsedmeasurement:
        module.Class: 'pulsed.pulsed_maingui.PulsedMeasurementGui'
        connect:
            pulsedmasterlogic: 'pulsedmasterlogic'
    ```
    
* The connectors and ConfigOptions for `SequenceGeneratorLogic` have changed. The new config should 
look somewhat like:
    ```
    sequencegeneratorlogic:
        module.Class: 'pulsed.sequence_generator_logic.SequenceGeneratorLogic'
        assets_storage_path: 'C:/Users/username/saved_pulsed_assets'  # optional
        additional_predefined_methods_path: 'C:\\Custom_dir'  # optional
        additional_sampling_functions_path: 'C:\\Custom_dir'  # optional
        connect:
            pulsegenerator: 'mydummypulser'
    ```
    Essentially "additional_predefined_methods_path" and "additional_sampling_functions_path" only 
    need to be specified when you want to import sampling functions or predefined methods from an 
    additional directory other than the default directories situated in qudi.logic.pulsed.
    "assets_storage_path" is the directory where the object instances for blocks, ensembles and 
    sequences are saved to. If not specified this directory will default to a subfolder in the home 
    directory.

* The connectors and ConfigOptions for `PulsedMeasurementLogic` have changed. The new config should 
look somewhat like:
    ```
    pulsedmeasurementlogic:
        module.Class: 'pulsed.pulsed_measurement_logic.PulsedMeasurementLogic'
        raw_data_save_type: 'text'  # optional
        additional_extraction_path: 'C:\\Custom_dir'  # optional
        additional_analysis_path: 'C:\\Custom_dir'  # optional
        connect:
            fastcounter: 'mydummyfastcounter'
            pulsegenerator: 'mydummypulser'
            fitlogic: 'fitlogic'
            savelogic: 'savelogic'
            microwave: 'microwave_dummy'
    ```
    Essentially "additional_extraction_path" and "additional_analysis_path" only need to be 
    specified when you want to import sampling functions or predefined methods from an additional 
    directory other than the default directories situated in qudi.logic.pulsed.
* The fitting has been added to the spectrometer logic module. You need to connect the FitLogic to 
the SpectrometerLogic module like:
    ```
    spectrumlogic: 
    module.Class: 'spectrum.SpectrumLogic' 
    connect: 
        spectrometer: 'myspectrometer' 
        savelogic: 'savelogic' 
        odmrlogic: 'odmrlogic' 
        fitlogic: 'fitlogic'
    ```

* Tektronix 7000 series is now in file `tektronix_awg7k.py` and class `AWG7k`.
 Use that instead of `tektronix_awg7122c.py` and change the configuration like this:
    ```
    pulser_awg7000:
        module.Class: 'awg.tektronix_awg7k.AWG7k'
        awg_visa_address: 'TCPIP::10.42.0.211::INSTR'
        awg_ip_address: '10.42.0.211'
        timeout: 60

   ```
   
## Release 0.9
Released on 6 Mar 2018
Available at https://github.com/Ulm-IQO/qudi/releases/tag/v0.9

Changes/New features:

* Huge amount of small and medium sized bug fixes and usability/stability improvements
* Replaced scientific SpinBoxes with a new implementation that is more powerful and does not use pyqtgraph
* Fixed Python crash upon closing qudi which was related to saving images with matplotlib (Windows)
* Added hardware module to control _Coherent OBIS_ lasers
* Manager GUI now properly reflects the state of each module
* Full multichannel support for slow counting / confocal / ODMR
* Moved to fysom v2.1.4
* Module base classes now nest fysom state machine in `module_state` instead of subclassing it. The current state is accessible via `module_state.current` or `module_state()`
* Changed the sampling algorithm for waveforms. Formerly each `PulseBlockElement` was sampled to match the specified length as closely as possible. Now the ideal time on which a transition between elements should occur is matched to a global quantized timeline. The sampled waveform length will now not deviate more than one timebin from the ideal length. However ideally identical elements can slightly vary (1 bin) in length throughout the entire waveform. This should lead in general to better results since the overall definition of the waveform is more closely matched to a quantized timeline
* Commonly used parameters in pulsed measurements are now shared for all predefined methods (less input widgets / clean UI). Each `generate_*` method still needs all parameters but input widgets are reused by name. Available names are:
  ```
  ['mw_channel', 
   'gate_count_channel', 
   'sync_trig_channel', 
   'mw_amp', 
   'mw_freq', 
   'channel_amp', 
   'delay_length', 
   'wait_time', 
   'laser_length', 
   'rabi_period']
  ```
* Generalized APT motor stages class (multi-axis support via config)
* Simple digital channel based switch on/off capability added to `hardware/ni_card.py`
* _National Instruments X series_ card hardware module renamed from `ni_card.py` to `national_instruments_x_series.py`
* `qudikernel.py` moved to core
* Listening address and port of qudi can now be changed in config (default: localhost)
* Analog signal input (for PDMR measurements) now supported for slow counter/confocal/ODMR (see config changes)
* Use of rpyc became optional (does not need to be installed if no remote module capability is needed)
* Mayor cleanup/overhaul of the `microwave_interface.py` and adaption of all affected modules (hardware/logic)



Config changes:
 * New remote server declaration (old one working but deprecated):
  ```
  [global]
  module_server:
      address: ''
      port: 12345
      certfile: 'filename.cert'
      keyfile: 'filename.key'
  ```

 * New full example config for `national_instruments_x_series.py`:
 ```
 mynicard:
     module.Class: 'national_instruments_x_series.NationalInstrumentsXSeries'
     clock_channel: '/Dev1/Ctr0'
     scanner_clock_channel: '/Dev1/Ctr2'
     photon_sources:
         - '/Dev1/PFI8'
         - '/Dev1/PFI9'
     counter_channels:
         - '/Dev1/Ctr1'
     counter_ai_channels:  # optional
         - '/Dev1/AI1'
     scanner_counter_channels:
         - '/Dev1/Ctr3'
     scanner_ai_channels:  # optional
         - '/Dev1/AI0'
     scanner_ao_channels:
         - '/Dev1/AO0'
         - '/Dev1/AO1'
         - '/Dev1/AO2'
         - '/Dev1/AO3'
     scanner_position_ranges:
         - [0e-6, 200e-6]
         - [0e-6, 200e-6]
         - [-100e-6, 100e-6]
         - [-10, 10]
     scanner_voltage_ranges:
         - [-10, 10]
         - [-10, 10]
         - [-10, 10]
         - [-10, 10]
     default_samples_number: 10
     default_clock_frequency: 100
     default_scanner_clock_frequency: 100
     gate_in_channel: '/Dev1/PFI9'
     counting_edge_rising: True
     odmr_trigger_channel: '/Dev1/PFI15'
 ```

## Release 0.8

Released on 2 Mar 2017.
Available at https://github.com/Ulm-IQO/qudi/releases/tag/v0.8

Caution: fits need to be configured in the respective settings dialog and
may not include printed results or may be just broken.
If you find a defective fit, consider fixing it and submitting a pull request.

Changes/New features:

 * The Qudi paper was published: http://doi.org/10.1016/j.softx.2017.02.001
 * Move everything to Qt5 only (no more Qt4 support) and pyqtgraph 0.10.0
 * Re-usable/configurable fit GUI components
 * Scienific notation input for PID GUI
 * Support for [Extensions](@ref extensions) (out-of-tree modules) 
 * Removed the fysom event parameter (usually called e) from on_activae and on_deactivate functions
 * Swabian Instruments TimeTagger / PulseStreamer hardware modules
 * Much faster savelogic
 * Remove 'Out' connectors, connection is now by module name only
 * Pulse analysis supports multiple methods
 * Predefined pulse sequences can now be imported from a custom path 
 (in addition to /logic/predefined_methods)
 * Module loading and unloading now definitely happens in the correct order
 * Locked modules are only deactivated after prompting the user

Config changes:
 * New optional parameter "additional_methods_dir" for SequenceGeneratorLogic
 * No more 'Out' connectors:

 Old style, produces lots of warnings:
 
 logic:
    counter:
        module.Class: 'counter_logic.CounterLogic'
        connect:
            counter1: 'mynicard.counter'
            savelogic: 'savelogic.savelogic'
    save:
        module.Class: 'save_logic.SaveLogic'
        win_data_directory: 'C:/Data'
        unix_data_directory: 'Data/'

 New style:
 
 logic:
    counter:
        module.Class: 'counter_logic.CounterLogic'
        connect:
            counter1: 'mynicard'
            savelogic: 'save'
    save:
        module.Class: 'save_logic.SaveLogic'
        win_data_directory: 'C:/Data'
        unix_data_directory: 'Data/'


## Release 0.7

Released on 01 Feb 2017.
Available at https://github.com/Ulm-IQO/qudi/releases/tag/v0.7 .

Changes/New features:

 * Overhaul of most used hardware modules, including
   * Error codes and failed hardware calls are caught and passed up to the logic
   * Updates of methods documentation in hardware modules and corresponding interfaces
 * Logic modules are now listening to the hardware return values and react accordingly
 * Introduction of update signals in most logic and GUI modules to ensure coherency of logic and GUI module information. So upon changing something in the GUI this module will emit an update signal which is connected to the logic module. The same works vice-versa if a script or something is changing values in logic modules.
 * Stability improvements to pulsed measurement analysis toolchain (pulse_extraction_logic and pulse_analysis_logic)
 * Changed SpinBoxes in pulsed_maingui BlockEditor, EnsembleOrganizer and SequenceOrganizer to scientific SpinBoxes enabling scientific number format and unit prefix input
 * Pulsed measurement data is saved properly now. Scientific number format was introduced to avoid problems with too few digits
 * Better pulsed_master_logic structure that allows now also for direct waveform/sequence generation on pulse generator devices (without writing files)
 * Heaps of changes/improvements regarding fitting in qudi. Big parts of fit_logic have been rewritten. It may be necessary to adapt custom scripts using fits
 * Confocal is now consequently using SI units (config change needed)
 * Confocal can now work from different count sources which are selectable (multichannel support) (config change needed)
 * Voltage range for NI card channels can be set independently for each channel (config change needed)

Config changes:

In order to update to the latest version of qudi one has to apply minor changes to the config file.

Change configuration settings for the ni_card module:

 * Replace "scanner_ao_channels" with "scanner_x_ao", "scanner_y_ao" and "scanner_z_ao".
   
     Example:
     
     scanner_x_ao: '/Dev1/AO0'  
     
     scanner_y_ao: '/Dev1/AO1'
     
     scanner_z_ao: '/Dev1/AO2'
     
     scanner_a_ao: '/Dev1/AO3'
     
   If you do not need the 4th axis, just leave it out.
   
 * You can either specify a voltage range for all axes:
 
   voltage_range:
   
    \- -10
    
    \- 10
    
 * or you have to specify one for each axis:
   
   x_voltage_range:
   
    \- -10
   
    \- 10
   
   y_voltage_range:
   
    \- -10
   
    \- 10
   
   z_voltage_range:
   
    \- 0
   
    \- 10
   
   a_voltage_range:
   
    \- -5
   
    \- 5

 * Change all distances in ni_card to meters; you can use exponential notation. For example:
   
   x_range:
   
    \- -100e-6
    
    \- 100e-6


The hardware file for Tektronix AWG70k series has been changed to use the pyvisa package for more robust and easy communication with the device:

 * The settings "awg_IP_address" and "awg_port" are not used anymore and have to be replaced with "awg_visa_address" and "awg_ip_address". For example:
```
   awg_visa_address: 'TCPIP0::AWG70K-38293801::inst0::INSTR'
   awg_ip_address: '192.168.1.3'
```

The Visa address can be obtained for example by the "Agilent connection expert" application.

## Release 0.6

Released on 25 Nov 2016.
Available at https://github.com/Ulm-IQO/qudi/releases/tag/v0.6 .

Changes/New features:

 * Lots and lots of work leading to working and stable pulsed measurement modules, including
   * Editor for fast analog and digital waveforms and AWG channel configuration
   * Synthesize and upload waveforms to AWGs while respecting AWG limits and channels
   * Pulse extraction from fast counter time trace and flourescence signal extraction
   * Display of results for common measurements
   * Works with Jupyter notebooks
 * Some new documentation
 * Preliminary GUI to show/edit configuration files
 * Massive improvements to fit stability
 * Most interfaces now use abstract base classes
 * Confocal can show last scanned line and move Z while scanning XY
 * Continuous integration support
 * Nuclear spin operations experiment module
 * Spinboxes with scientific notation support
 * Use QtPy to support multiple Qt versions
 * Configuration files now use the YAML file format
 * Cooperative inheritance for modules
 * Logging now based on standard Python logger
 * HighFinesse WSU 30 wave meter support
 * New and consistent colors for plots throughout Qudi
 * PyQt5 compatibility
 * Many fixes to QO and Pi3 FPGA fast counter modules
 * Matplotlib inline plots and completion suport for Jupyter kernel
 * Jupyter kernel for Qudi (including install script)
 * Move project repository from SVN to git and to GitHub
 * New dark color scheme for GUI (modified qdark)
 * Lots of new predefined fitting methods
 * Fit logic can now load fitting methods from python files in a subfolder
 * Reusable fit settings GUI methods
 * Tektronix AWG 70000, 7112 and 5002 support
 * Gated counter logic and GUI modules
 * Magnetic field alignment module for vector magnet and solid state magnet on a 4-axis stage
 * Thorlabs APTmotor support
 * Scan history (Forward/backward) in Confocal
 * Qudi module state save/restore functionality (app_status folder)
 * Automatic loading of configured modules on a remote system
 * UI fixes
 * TSYS_01 temperature sensor support
 * Raspberry Pi PWM support for PID
 * Software PID logic and GUI
 * Fastcomtec 7887 and MCS6 support
 * Picoharp300 support
 * Python script to list qudi modules

## Release 0.5

Released on 30 Dec 2015.
Available at https://qosvn.physik.uni-ulm.de/svn/qudi/tags/release-0.5

Notes about this release are probably missing due to holidays.

 * Two photon counters supported in NI card counter and counter logic

## Release 0.4

Released on 30.10.2015.
Available at https://qosvn.physik.uni-ulm.de/svn/qudi/tags/release-0.4

New features:

 * Tilted scanning
 * ODMR remembers settings
 * ODMR can save raw data
 * Working and tested support for Radiant Dyes flip mirrors
 * support for taking spectra from spectrometer via WinSpec32
 * POI positions are now actually updated when the tracked POI moves
 * remote module support is more robust now
 * fixed a crash when changing confocal color bar while scanning
 * winspec32 spectrometer support
 * configurable settling time at start of optimization scans
 * option for surface-subtraction in the depth optimization scan
 * ALPHA Task interface
 * PRE-ALPHA for pulsed experiments

## Release 0.3

Released on 31.07.2015. Available at https://qosvn.physik.uni-ulm.de/svn/qudi/tags/release-0.3

New features:

 * Manager now includes log and iPython console
 * Manager can load and save the configuration
 * Manager can show active threads and remotely shared modules
 * QuDi remembers which configuration file is loaded
 * QuDi can restart to load new configuration
 * SmiQ R&S 06ATE works for ODMR
 * Dockwidgets in ODMR
 * Laser scanning with a remote wavemeter is now tested and confirmed working
 * Zoom with mouse in Confocal

Additionally, lots of bugs were fixed.

## Release 0.2

Release-0.2 is available since 07.07.2015.
It can be found using: https://qosvn.physik.uni-ulm.de/svn/qudi/tags/release-0.2

New features:

 * New Log style
 * (Manager shows module state)
 * Continues scan xy/depth (loop scan)
 * Rotate confocal images (rotates only the image, not the cursor!!!)
 * POI Manager GUI: restore default widget location (size might not be as default)
 * Cursor and arrow keys: right/left(x-direction) up/down(y-direction) Bild up/Bild down(z-direction); big step size with shift;step size can be changes in the settings
 * Clock time sample shift POI Manager
 * Centiles of colorbars is now working during a scan
 * All save files should now have the same time in the lable
 * duration of periodic optimiser changeable working during period
 * improved explanation in the data file of the Confocal scans
 * Added tooltips to Confocal and Optimiser settings

## Release 0.1

Release-0.1 is the first release of the QuDi software project.
It can be found via SVN Checkout using this URL: https://qosvn.physik.uni-ulm.de/svn/qudi/tags/release-0.1
It is possible to do basic measurements and the following modules are working:

 * Counter
 * Confocal scanning
 * Laser scanning
 * POI managing
 * ODMR

The basics of all these modules are working but there is plenty room for improvement.
At this stage the GUI is still under active development and so users should expect some interface items to change in future releases.
<|MERGE_RESOLUTION|>--- conflicted
+++ resolved
@@ -86,14 +86,11 @@
 * Update hardware module controlling the cryocon temperature regulator
 * Added a hardware file to interface Thorlabs filter wheels via scripts
 * Bug fixes to core: made error messages sticky, respecting dependencies when restarting.
-<<<<<<< HEAD
-* Added a hardware module to interface Minicircuit SPDT switch via SwitchInterface
-*
-=======
 * Added a config option to regulate pid logic timestep length
 * New SwitchInterface and updated logic plus GUI
 * Added biexponential fit function, model and estimator
->>>>>>> 895a56af
+* Added a hardware module to interface Minicircuit SPDT switch via SwitchInterface
+*
 
 
 Config changes:
