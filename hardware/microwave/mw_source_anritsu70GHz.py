# -*- coding: utf-8 -*-

"""
This file contains the Qudi hardware file to control Anritsu 70GHz Device.

Qudi is free software: you can redistribute it and/or modify
it under the terms of the GNU General Public License as published by
the Free Software Foundation, either version 3 of the License, or
(at your option) any later version.

Qudi is distributed in the hope that it will be useful,
but WITHOUT ANY WARRANTY; without even the implied warranty of
MERCHANTABILITY or FITNESS FOR A PARTICULAR PURPOSE.  See the
GNU General Public License for more details.

You should have received a copy of the GNU General Public License
along with Qudi. If not, see <http://www.gnu.org/licenses/>.

Parts of this file were developed from a PI3diamond module which is
Copyright (C) 2009 Helmut Rathgen <helmut.rathgen@gmail.com>

Copyright (c) the Qudi Developers. See the COPYRIGHT.txt file at the
top-level directory of this distribution and at <https://github.com/Ulm-IQO/qudi/>
"""

import visa
import time

from core.module import Base, ConfigOption
from interface.microwave_interface import MicrowaveInterface
from interface.microwave_interface import MicrowaveLimits
from interface.microwave_interface import MicrowaveMode
from interface.microwave_interface import TriggerEdge


class MicrowaveAnritsu70GHz(Base, MicrowaveInterface):
    """ Hardware control file for Anritsu 70GHz Devices.
        Tested for the model MG3696B.
    """
    _modclass = 'MicrowaveAanritsu70GHz'
    _modtype = 'hardware'

    _gpib_address = ConfigOption('gpib_address', missing='error')
    _gpib_timeout = ConfigOption('gpib_timeout', 10, missing='warn')

<<<<<<< HEAD
=======
    # Indicate how fast frequencies within a list or sweep mode can be changed:
    _FREQ_SWITCH_SPEED = 0.009  # Frequency switching speed in s (acc. to specs)

>>>>>>> 775c223f
    def on_activate(self):
        """ Initialisation performed during activation of the module.
        """
        # trying to load the visa connection to the module
        self.rm = visa.ResourceManager()
        try:
            self._gpib_connection = self.rm.open_resource(
                self._gpib_address,
                timeout=self._gpib_timeout*1000)
        except:
            self.log.error('Could not connect to the GPIB address >>{}<<.'
                           ''.format(self._gpib_address))
            raise
        # native command mode, some things are missing in SCPI mode
        self._gpib_connection.write('SYST:LANG \"NATIVE\"')
        # query model ID
        self.model = self._gpib_connection.query('*IDN?').split(',')[1]
        # Sets the RF output to 'off' at reset
        self._gpib_connection.write('RO1')
        # Reset device
        self._gpib_connection.write('RST')
        self.log.info('Anritsu {} initialised and connected to hardware.'.format(self.model))

        # FIXME: Due to a crappy command set one can not query a lot of stuff.
        self._is_running = False
        self._current_mode = 'cw'
        self._freq_list = list()
        self._list_power = -20
        self._cw_freq = 2.0e9
        self._cw_power = -20
        return

    def on_deactivate(self):
        """ Deinitialisation performed during deactivation of the module.
        """
        self._gpib_connection.close()
        self.rm.close()

    def get_limits(self):
        """ Right now, this is for Anritsu MG3696B only."""
        limits = MicrowaveLimits()
        limits.supported_modes = (MicrowaveMode.CW, MicrowaveMode.LIST)

        limits.min_frequency = 10e6
        limits.max_frequency = 70e9

        limits.min_power = -20
        limits.max_power = 10

        limits.list_minstep = 0.001
        limits.list_maxstep = 70e9
        limits.list_maxentries = 1999

        limits.sweep_minstep = 0.001
        limits.sweep_maxstep = 70e9
        limits.sweep_maxentries = 10001
        return limits

    def off(self):
<<<<<<< HEAD
        """ 
=======
        """
>>>>>>> 775c223f
        Switches off any microwave output.
        Must return AFTER the device is actually stopped.

        @return int: error code (0:OK, -1:error)
        """
        self._gpib_connection.write('RF0')
        self._is_running = False
        # FIXME: Due to a missing output state query command one can not WAIT until it has stopped
        return 0

    def get_status(self):
<<<<<<< HEAD
        """ 
        Gets the current status of the MW source, i.e. the mode (cw, list or sweep) and 
        the output state (stopped, running)

        @return str, bool: mode ['cw', 'list', 'sweep'], is_running [True, False] 
        """
        return self._current_mode, self._is_running

    def get_power(self):
        """ 
=======
        """
        Gets the current status of the MW source, i.e. the mode (cw, list or sweep) and
        the output state (stopped, running)

        @return str, bool: mode ['cw', 'list', 'sweep'], is_running [True, False]
        """
        return self._current_mode, self._is_running

    def get_power(self):
        """
>>>>>>> 775c223f
        Gets the microwave output power for the currently active mode.

        @return float: the output power in dBm
        """
        mode, dummy = self.get_status()
        if mode == 'cw':
            power = float(self._gpib_connection.query('OL0'))
        else:
            power = self._list_power
        return power

    def get_frequency(self):
<<<<<<< HEAD
        """ 
        Gets the frequency of the microwave output.
        Returns single float value if the device is in cw mode. 
        Returns list like [start, stop, step] if the device is in sweep mode.
        Returns list of frequencies if the device is in list mode.

        @return [float, list]: frequency(s) currently set for this device in Hz
        """
=======
        """
        Gets the frequency of the microwave output.
        Returns single float value if the device is in cw mode.
        Returns list like [start, stop, step] if the device is in sweep mode.
        Returns list of frequencies if the device is in list mode.

        @return [float, list]: frequency(s) currently set for this device in Hz
        """
>>>>>>> 775c223f
        mode, dummy = self.get_status()
        if mode == 'cw':
            freq = 1e6 * float(self._gpib_connection.query('OF0'))
        else:
            freq = self._freq_list
        return freq

    def cw_on(self):
<<<<<<< HEAD
        """ 
        Switches on cw microwave output. 
=======
        """
        Switches on cw microwave output.
>>>>>>> 775c223f
        Must return AFTER the device is actually running.

        @return int: error code (0:OK, -1:error)
        """
        mode, is_running = self.get_status()

        if mode != 'cw':
            self.set_cw()
        elif is_running:
            return 0

        self._gpib_connection.write('RF1')
        self._is_running = True
        # FIXME: Due to a missing output state query command one can not WAIT until it's running
        return 0

    def set_cw(self, frequency=None, power=None):
<<<<<<< HEAD
        """ 
=======
        """
>>>>>>> 775c223f
        Configures the device for cw-mode and optionally sets frequency and/or power

        @param float frequency: frequency to set in Hz
        @param float power: power to set in dBm

        @return float, float, str: current frequency in Hz, current power in dBm, current mode
        """
        mode, is_running = self.get_status()

        if is_running:
            self.off()

        if frequency is None:
            self._gpib_connection.write('F0 {0:f} HZ'.format(self._cw_freq))
        else:
            self._gpib_connection.write('F0 {0:f} HZ'.format(frequency))
            self._cw_freq = frequency

        if power is None:
            self._gpib_connection.write('L0 {0:f} DM'.format(self._cw_power))
        else:
            self._gpib_connection.write('L0 {0:f} DM'.format(power))
            self._cw_power = power

        self._gpib_connection.write('ACW')
        self._current_mode = 'cw'

        mode, dummy = self.get_status()
        actual_frequency = self.get_frequency()
        actual_power = self.get_power()
        return actual_frequency, actual_power, mode

    def list_on(self):
        """
        Switches on the list mode microwave output.
        Must return AFTER the device is actually running.

        @return int: error code (0:OK, -1:error)
        """
        mode, is_running = self.get_status()
        if is_running:
            if mode != 'list':
                self.off()
            else:
                return 0

        # enter list mode
        self._gpib_connection.write('LST')
        # select list number 0
        self._gpib_connection.write('ELN0')
        # select list index 0
        self._gpib_connection.write('ELI0000')
        self._current_mode = 'list'
        # Set list start index
        self._gpib_connection.write('LIB0000')
        # Set list stop index
        self._gpib_connection.write('LIE{0:04d}'.format(len(self._freq_list)))
        # Set manual trigger mode
        self._gpib_connection.write('MNT')
        # Learn list
        self._gpib_connection.write('LEA')
        # activate output
        self._gpib_connection.write('RF1')
        self._is_running = True
        return 0

    def set_list(self, frequency=None, power=None):
<<<<<<< HEAD
        """ 
=======
        """
>>>>>>> 775c223f
        Configures the device for list-mode and optionally sets frequencies and/or power

        @param list frequency: list of frequencies in Hz
        @param float power: MW power of the frequency list in dBm

        @return list, float, str: current frequencies in Hz, current power in dBm, current mode
        """
        mode, is_running = self.get_status()

        if is_running:
            self.off()
        if mode != 'list':
            self._gpib_connection.write('LST')
            self._gpib_connection.write('ELN0')
            self._gpib_connection.write('ELI0000')
            self._current_mode = 'list'

        # if self.set_cw(freq[0], power) != 0:
        #     error = -1

        if frequency is not None:
            flist = '{0:f} HZ'.format(frequency[0])
            for f in frequency:
                flist += ', {0:f} HZ'.format(f)
            self._gpib_connection.write('LF ' + flist)
            self._freq_list = frequency

        if power is not None:
            plist = '{0:f} DM'.format(power)
            for f in self._freq_list:
                plist += ', {0:f} DM'.format(power)
            self._gpib_connection.write('LP ' + plist)
            self._list_power = power

        # Set list start index
        self._gpib_connection.write('LIB0000')
        # Set list stop index
        self._gpib_connection.write('LIE{0:04d}'.format(len(self._freq_list)))
        # Set manual trigger mode
        self._gpib_connection.write('MNT')

        mode, dummy = self.get_status()
        return self.get_frequency(), self.get_power(), mode

    def reset_listpos(self):
<<<<<<< HEAD
        """ 
=======
        """
>>>>>>> 775c223f
        Reset of MW list mode position to start (first frequency step)

        @return int: error code (0:OK, -1:error)
        """
        self._gpib_connection.write('ELI0000')
        return 0

    def sweep_on(self):
        """ Switches on the sweep mode.
<<<<<<< HEAD
=======

        @return int: error code (0:OK, -1:error)
        """
        return -1

    def set_sweep(self, start=None, stop=None, step=None, power=None):
        """
        Configures the device for sweep-mode and optionally sets frequency start/stop/step
        and/or power

        @return float, float, float, float, str: current start frequency in Hz,
                                                 current stop frequency in Hz,
                                                 current frequency step in Hz,
                                                 current power in dBm,
                                                 current mode
        """
        return -1.0, -1.0, -1.0, -1.0, self._current_mode

    def reset_sweeppos(self):
        """
        Reset of MW sweep mode position to start (start frequency)
>>>>>>> 775c223f

        @return int: error code (0:OK, -1:error)
        """
        return -1

<<<<<<< HEAD
    def set_sweep(self, start=None, stop=None, step=None, power=None):
        """ 
        Configures the device for sweep-mode and optionally sets frequency start/stop/step 
        and/or power

        @return float, float, float, float, str: current start frequency in Hz, 
                                                 current stop frequency in Hz,
                                                 current frequency step in Hz,
                                                 current power in dBm, 
                                                 current mode
        """
        return -1.0, -1.0, -1.0, -1.0, self._current_mode

    def reset_sweeppos(self):
        """ 
        Reset of MW sweep mode position to start (start frequency)

        @return int: error code (0:OK, -1:error)
        """
        return -1

    def set_ext_trigger(self, pol=TriggerEdge.RISING):
        """ Set the external trigger for this device with proper polarization.

        @param TriggerEdge pol: polarisation of the trigger (basically rising edge or falling edge)

        @return object: current trigger polarity [TriggerEdge.RISING, TriggerEdge.FALLING]
        """
        return TriggerEdge.RISING
=======
    def set_ext_trigger(self, pol=TriggerEdge.RISING):
        """ Set the external trigger for this device with proper polarization.

        @param TriggerEdge pol: polarisation of the trigger (basically rising edge or falling edge)

        @return object: current trigger polarity [TriggerEdge.RISING, TriggerEdge.FALLING]
        """
        return TriggerEdge.RISING

    def trigger(self):
        """ Trigger the next element in the list or sweep mode programmatically.

        @return int: error code (0:OK, -1:error)

        Ensure that the Frequency was set AFTER the function returns, or give
        the function at least a save waiting time.
        """

        # WARNING:
        # The manual trigger functionality was not tested for this device!
        # Might not work well! Please check that!

        self._gpib_connection.write('*TRG')
        time.sleep(self._FREQ_SWITCH_SPEED)  # that is the switching speed
        return
>>>>>>> 775c223f

    # FIXME: All of the below code is not tested and was not working even before the overhaul.
    # def sweep_on(self):
    #     """ Switches on the sweep mode.
    #
    #     @return int: error code (0:OK, -1:error)
    #     """
    #     mode, is_running = self.get_status()
    #
    #     if is_running:
    #         if mode != 'sweep':
    #             self.off()
    #         else:
    #             return 0
    #
    #     self._gpib_connection.write('SSP')
    #     self._current_mode = 'sweep'
    #     self._gpib_connection.write('RF1')
    #     self._is_running = True
    #     return 0
    #
    # def set_sweep(self, start=None, stop=None, step=None, power=None):
    #     """
    #     Configures the device for sweep-mode and optionally sets frequency start/stop/step
    #     and/or power
    #
    #     @return float, float, float, float, str: current start frequency in Hz,
    #                                              current stop frequency in Hz,
    #                                              current frequency step in Hz,
    #                                              current power in dBm,
    #                                              current mode
    #     """
    #     mode, is_running = self.get_status()
    #
    #     if is_running:
    #         self.off()
    #     if mode != 'sweep':
    #         self._gpib_connection.write('SSP')
    #         self._current_mode = 'sweep'
    #
    #     if (start is not None) and (stop is not None) and (step is not None):
    #         self._gpib_connection.write('F1 {0:f} Hz'.format(start - step))
    #         self._gpib_connection.write('SYZ {0:f} Hz'.format(step))
    #         self._gpib_connection.write('F2 {0:f} Hz'.format(stop))
    #
    #     if power is not None:
    #         self._gpib_connection.write('L1 {0:f} DM'.format(power))
    #         self._gpib_connection.write('L2 {0:f} DM'.format(power))
    #
    #     self._gpib_connection.write('SF1')
    #     nrsteps = int(self._gpib_connection.query('OSS'))
    #     return nrsteps
    #
    # def reset_sweeppos(self):
    #     """
    #     Reset of MW sweep mode position to start (start frequency)
    #
    #     @return int: error code (0:OK, -1:error)
    #     """
    #     self._gpib_connection.write('RSS')
    #     return 0<|MERGE_RESOLUTION|>--- conflicted
+++ resolved
@@ -43,12 +43,9 @@
     _gpib_address = ConfigOption('gpib_address', missing='error')
     _gpib_timeout = ConfigOption('gpib_timeout', 10, missing='warn')
 
-<<<<<<< HEAD
-=======
     # Indicate how fast frequencies within a list or sweep mode can be changed:
     _FREQ_SWITCH_SPEED = 0.009  # Frequency switching speed in s (acc. to specs)
 
->>>>>>> 775c223f
     def on_activate(self):
         """ Initialisation performed during activation of the module.
         """
@@ -108,11 +105,7 @@
         return limits
 
     def off(self):
-<<<<<<< HEAD
-        """ 
-=======
-        """
->>>>>>> 775c223f
+        """
         Switches off any microwave output.
         Must return AFTER the device is actually stopped.
 
@@ -124,18 +117,6 @@
         return 0
 
     def get_status(self):
-<<<<<<< HEAD
-        """ 
-        Gets the current status of the MW source, i.e. the mode (cw, list or sweep) and 
-        the output state (stopped, running)
-
-        @return str, bool: mode ['cw', 'list', 'sweep'], is_running [True, False] 
-        """
-        return self._current_mode, self._is_running
-
-    def get_power(self):
-        """ 
-=======
         """
         Gets the current status of the MW source, i.e. the mode (cw, list or sweep) and
         the output state (stopped, running)
@@ -146,7 +127,6 @@
 
     def get_power(self):
         """
->>>>>>> 775c223f
         Gets the microwave output power for the currently active mode.
 
         @return float: the output power in dBm
@@ -159,16 +139,6 @@
         return power
 
     def get_frequency(self):
-<<<<<<< HEAD
-        """ 
-        Gets the frequency of the microwave output.
-        Returns single float value if the device is in cw mode. 
-        Returns list like [start, stop, step] if the device is in sweep mode.
-        Returns list of frequencies if the device is in list mode.
-
-        @return [float, list]: frequency(s) currently set for this device in Hz
-        """
-=======
         """
         Gets the frequency of the microwave output.
         Returns single float value if the device is in cw mode.
@@ -177,7 +147,6 @@
 
         @return [float, list]: frequency(s) currently set for this device in Hz
         """
->>>>>>> 775c223f
         mode, dummy = self.get_status()
         if mode == 'cw':
             freq = 1e6 * float(self._gpib_connection.query('OF0'))
@@ -186,13 +155,8 @@
         return freq
 
     def cw_on(self):
-<<<<<<< HEAD
-        """ 
-        Switches on cw microwave output. 
-=======
         """
         Switches on cw microwave output.
->>>>>>> 775c223f
         Must return AFTER the device is actually running.
 
         @return int: error code (0:OK, -1:error)
@@ -210,11 +174,7 @@
         return 0
 
     def set_cw(self, frequency=None, power=None):
-<<<<<<< HEAD
-        """ 
-=======
-        """
->>>>>>> 775c223f
+        """
         Configures the device for cw-mode and optionally sets frequency and/or power
 
         @param float frequency: frequency to set in Hz
@@ -282,11 +242,7 @@
         return 0
 
     def set_list(self, frequency=None, power=None):
-<<<<<<< HEAD
-        """ 
-=======
-        """
->>>>>>> 775c223f
+        """
         Configures the device for list-mode and optionally sets frequencies and/or power
 
         @param list frequency: list of frequencies in Hz
@@ -332,11 +288,7 @@
         return self.get_frequency(), self.get_power(), mode
 
     def reset_listpos(self):
-<<<<<<< HEAD
-        """ 
-=======
-        """
->>>>>>> 775c223f
+        """
         Reset of MW list mode position to start (first frequency step)
 
         @return int: error code (0:OK, -1:error)
@@ -346,8 +298,6 @@
 
     def sweep_on(self):
         """ Switches on the sweep mode.
-<<<<<<< HEAD
-=======
 
         @return int: error code (0:OK, -1:error)
         """
@@ -369,43 +319,11 @@
     def reset_sweeppos(self):
         """
         Reset of MW sweep mode position to start (start frequency)
->>>>>>> 775c223f
 
         @return int: error code (0:OK, -1:error)
         """
         return -1
 
-<<<<<<< HEAD
-    def set_sweep(self, start=None, stop=None, step=None, power=None):
-        """ 
-        Configures the device for sweep-mode and optionally sets frequency start/stop/step 
-        and/or power
-
-        @return float, float, float, float, str: current start frequency in Hz, 
-                                                 current stop frequency in Hz,
-                                                 current frequency step in Hz,
-                                                 current power in dBm, 
-                                                 current mode
-        """
-        return -1.0, -1.0, -1.0, -1.0, self._current_mode
-
-    def reset_sweeppos(self):
-        """ 
-        Reset of MW sweep mode position to start (start frequency)
-
-        @return int: error code (0:OK, -1:error)
-        """
-        return -1
-
-    def set_ext_trigger(self, pol=TriggerEdge.RISING):
-        """ Set the external trigger for this device with proper polarization.
-
-        @param TriggerEdge pol: polarisation of the trigger (basically rising edge or falling edge)
-
-        @return object: current trigger polarity [TriggerEdge.RISING, TriggerEdge.FALLING]
-        """
-        return TriggerEdge.RISING
-=======
     def set_ext_trigger(self, pol=TriggerEdge.RISING):
         """ Set the external trigger for this device with proper polarization.
 
@@ -431,7 +349,6 @@
         self._gpib_connection.write('*TRG')
         time.sleep(self._FREQ_SWITCH_SPEED)  # that is the switching speed
         return
->>>>>>> 775c223f
 
     # FIXME: All of the below code is not tested and was not working even before the overhaul.
     # def sweep_on(self):
