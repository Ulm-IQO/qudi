--- conflicted
+++ resolved
@@ -44,12 +44,9 @@
     _modtype = 'hardware'
     _gpib_address = ConfigOption('gpib_address', missing='error')
     _gpib_timeout = ConfigOption('gpib_timeout', 10, missing='warn')
-<<<<<<< HEAD
-=======
 
     # Indicate how fast frequencies within a list or sweep mode can be changed:
     _FREQ_SWITCH_SPEED = 0.009  # Frequency switching speed in s (acc. to specs)
->>>>>>> 775c223f
 
     def on_activate(self):
         """ Initialisation performed during activation of the module.
@@ -76,11 +73,7 @@
 
     def _command_wait(self, command_str):
         """
-<<<<<<< HEAD
-        Writes the command in command_str via GPIB and waits until the device has finished 
-=======
         Writes the command in command_str via GPIB and waits until the device has finished
->>>>>>> 775c223f
         processing it.
 
         @param command_str: The command to be written
@@ -112,11 +105,7 @@
         return limits
 
     def off(self):
-<<<<<<< HEAD
-        """ 
-=======
-        """
->>>>>>> 775c223f
+        """
         Switches off any microwave output.
         Must return AFTER the device is actually stopped.
 
@@ -128,12 +117,11 @@
         return 0
 
     def get_status(self):
-<<<<<<< HEAD
-        """ 
-        Gets the current status of the MW source, i.e. the mode (cw, list or sweep) and 
+        """
+        Gets the current status of the MW source, i.e. the mode (cw, list or sweep) and
         the output state (stopped, running)
 
-        @return str, bool: mode ['cw', 'list', 'sweep'], is_running [True, False] 
+        @return str, bool: mode ['cw', 'list', 'sweep'], is_running [True, False]
         """
         is_running = bool(int(float(self._gpib_connection.query('OUTP:STAT?'))))
         mode = self._gpib_connection.query(':FREQ:MODE?').strip('\n').lower()
@@ -142,36 +130,6 @@
         return mode, is_running
 
     def get_power(self):
-        """ 
-        Gets the microwave output power. 
-
-        @return float: the power set at the device in dBm
-        """
-        return float(self._gpib_connection.query(':POW?'))
-
-    def get_frequency(self):
-        """ 
-        Gets the frequency of the microwave output.
-        Returns single float value if the device is in cw mode. 
-        Returns list like [start, stop, step] if the device is in sweep mode.
-        Returns list of frequencies if the device is in list mode.
-
-        @return [float, list]: frequency(s) currently set for this device in Hz
-        """
-=======
-        """
-        Gets the current status of the MW source, i.e. the mode (cw, list or sweep) and
-        the output state (stopped, running)
-
-        @return str, bool: mode ['cw', 'list', 'sweep'], is_running [True, False]
-        """
-        is_running = bool(int(float(self._gpib_connection.query('OUTP:STAT?'))))
-        mode = self._gpib_connection.query(':FREQ:MODE?').strip('\n').lower()
-        if mode == 'swe':
-            mode = 'sweep'
-        return mode, is_running
-
-    def get_power(self):
         """
         Gets the microwave output power.
 
@@ -188,7 +146,6 @@
 
         @return [float, list]: frequency(s) currently set for this device in Hz
         """
->>>>>>> 775c223f
         mode, is_running = self.get_status()
         if 'cw' in mode:
             return_val = float(self._gpib_connection.query(':FREQ?'))
@@ -230,11 +187,7 @@
         return 0
 
     def set_cw(self, frequency=None, power=None):
-<<<<<<< HEAD
-        """ 
-=======
-        """
->>>>>>> 775c223f
+        """
         Configures the device for cw-mode and optionally sets frequency and/or power
 
         @param float frequency: frequency to set in Hz
@@ -262,21 +215,12 @@
         actual_freq = self.get_frequency()
         actual_power = self.get_power()
         return actual_freq, actual_power, mode
-<<<<<<< HEAD
 
     def list_on(self):
         """
         Switches on the list mode microwave output.
         Must return AFTER the device is actually running.
 
-=======
-
-    def list_on(self):
-        """
-        Switches on the list mode microwave output.
-        Must return AFTER the device is actually running.
-
->>>>>>> 775c223f
         @return int: error code (0:OK, -1:error)
         """
         mode, is_running = self.get_status()
@@ -297,11 +241,7 @@
         return 0
 
     def set_list(self, frequency=None, power=None):
-<<<<<<< HEAD
-        """ 
-=======
-        """
->>>>>>> 775c223f
+        """
         Configures the device for list-mode and optionally sets frequencies and/or power
 
         @param list frequency: list of frequencies in Hz
@@ -343,11 +283,7 @@
         return actual_freq, actual_power, mode
 
     def reset_listpos(self):
-<<<<<<< HEAD
-        """ 
-=======
-        """
->>>>>>> 775c223f
+        """
         Reset of MW list mode position to start (first frequency step)
 
         @return int: error code (0:OK, -1:error)
@@ -378,16 +314,6 @@
         return 0
 
     def set_sweep(self, start=None, stop=None, step=None, power=None):
-<<<<<<< HEAD
-        """ 
-        Configures the device for sweep-mode and optionally sets frequency start/stop/step 
-        and/or power
-        
-        @return float, float, float, float, str: current start frequency in Hz, 
-                                                 current stop frequency in Hz,
-                                                 current frequency step in Hz,
-                                                 current power in dBm, 
-=======
         """
         Configures the device for sweep-mode and optionally sets frequency start/stop/step
         and/or power
@@ -396,7 +322,6 @@
                                                  current stop frequency in Hz,
                                                  current frequency step in Hz,
                                                  current power in dBm,
->>>>>>> 775c223f
                                                  current mode
         """
         mode, is_running = self.get_status()
@@ -427,11 +352,7 @@
         return freq_list[0], freq_list[1], freq_list[2], actual_power, mode
 
     def reset_sweeppos(self):
-<<<<<<< HEAD
-        """ 
-=======
-        """
->>>>>>> 775c223f
+        """
         Reset of MW sweep mode position to start (start frequency)
 
         @return int: error code (0:OK, -1:error)
@@ -453,7 +374,6 @@
         else:
             self.log.warning('No valid trigger polarity passed to microwave hardware module.')
             edge = None
-<<<<<<< HEAD
 
         if edge is not None:
             self._command_wait(':TRIG:SEQ3:SLOP {0}'.format(edge))
@@ -463,16 +383,6 @@
             return TriggerEdge.FALLING
         else:
             return TriggerEdge.RISING
-=======
-
-        if edge is not None:
-            self._command_wait(':TRIG:SEQ3:SLOP {0}'.format(edge))
-
-        polarity = self._gpib_connection.query(':TRIG:SEQ3:SLOPE?')
-        if 'NEG' in polarity:
-            return TriggerEdge.FALLING
-        else:
-            return TriggerEdge.RISING
 
     def trigger(self):
         """ Trigger the next element in the list or sweep mode programmatically.
@@ -490,4 +400,3 @@
         self._gpib_connection.write('*TRG')
         time.sleep(self._FREQ_SWITCH_SPEED)  # that is the switching speed
         return 0
->>>>>>> 775c223f
