# -*- coding: utf-8 -*-

"""
This file contains the Qudi hardware file to control the microwave dummy.

Qudi is free software: you can redistribute it and/or modify
it under the terms of the GNU General Public License as published by
the Free Software Foundation, either version 3 of the License, or
(at your option) any later version.

Qudi is distributed in the hope that it will be useful,
but WITHOUT ANY WARRANTY; without even the implied warranty of
MERCHANTABILITY or FITNESS FOR A PARTICULAR PURPOSE.  See the
GNU General Public License for more details.

You should have received a copy of the GNU General Public License
along with Qudi. If not, see <http://www.gnu.org/licenses/>.

Copyright (c) the Qudi Developers. See the COPYRIGHT.txt file at the
top-level directory of this distribution and at <https://github.com/Ulm-IQO/qudi/>
"""

import random

from core.module import Base
from interface.microwave_interface import MicrowaveInterface
from interface.microwave_interface import MicrowaveLimits
from interface.microwave_interface import MicrowaveMode
from interface.microwave_interface import TriggerEdge
import time


class MicrowaveDummy(Base, MicrowaveInterface):
    """This is the Interface class to define the controls for the simple
    microwave hardware.
    """
    _modclass = 'MicrowaveDummy'
    _modtype = 'mwsource'

    def on_activate(self):
        """ Initialisation performed during activation of the module.
        """
        self.mw_cw_power = -120.0
        self.mw_sweep_power = 0.0
        self.mw_cw_frequency = 2.87e9
        self.mw_frequency_list = list()
        self.mw_start_freq = 2.5e9
        self.mw_stop_freq = 3.1e9
        self.mw_step_freq = 2.0e6

<<<<<<< HEAD
=======
        # frequency switching speed by a program in a list mode:
        self._FREQ_SWITCH_SPEED = 0.008  # Frequency switching speed in s

>>>>>>> 775c223f
        self.current_output_mode = MicrowaveMode.CW     # Can be MicrowaveMode.CW, MicrowaveMode.LIST or
                                                        # MicrowaveMode.SWEEP
        self.current_trig_pol = TriggerEdge.RISING      # Can be TriggerEdge.RISING or
                                                        # TriggerEdge.FALLING
        self.output_active = False
        return

    def on_deactivate(self):
        """ Deinitialisation performed during deactivation of the module.
        """
        pass

    def get_limits(self):
        """Dummy limits"""
        limits = MicrowaveLimits()
        limits.supported_modes = (MicrowaveMode.CW, MicrowaveMode.LIST, MicrowaveMode.SWEEP)

        limits.min_frequency = 100e3
        limits.max_frequency = 20e9

        limits.min_power = -120
        limits.max_power = 30

        limits.list_minstep = 0.001
        limits.list_maxstep = 20e9
        limits.list_maxentries = 10001

        limits.sweep_minstep = 0.001
        limits.sweep_maxstep = 20e9
        limits.sweep_maxentries = 10001
        return limits

    def get_status(self):
<<<<<<< HEAD
        """ 
        Gets the current status of the MW source, i.e. the mode (cw, list or sweep) and 
        the output state (stopped, running)

        @return str, bool: mode ['cw', 'list', 'sweep'], is_running [True, False] 
=======
        """
        Gets the current status of the MW source, i.e. the mode (cw, list or sweep) and
        the output state (stopped, running)

        @return str, bool: mode ['cw', 'list', 'sweep'], is_running [True, False]
>>>>>>> 775c223f
        """
        if self.current_output_mode == MicrowaveMode.CW:
            mode = 'cw'
        elif self.current_output_mode == MicrowaveMode.LIST:
            mode = 'list'
        elif self.current_output_mode == MicrowaveMode.SWEEP:
            mode = 'sweep'
        return mode, self.output_active

    def off(self):
        """ Switches off any microwave output.

        @return int: error code (0:OK, -1:error)
        """
        self.output_active = False
        self.log.info('MicrowaveDummy>off')
        return 0

    def get_power(self):
        """ Gets the microwave output power.

        @return float: the power set at the device in dBm
        """
        self.log.debug('MicrowaveDummy>get_power')
        if self.current_output_mode == MicrowaveMode.CW:
            return self.mw_cw_power
        else:
            return self.mw_sweep_power

    def get_frequency(self):
<<<<<<< HEAD
        """ 
        Gets the frequency of the microwave output.
        Returns single float value if the device is in cw mode. 
        Returns list if the device is in either list or sweep mode.

        @return [float, list]: frequency(s) currently set for this device in Hz
        """
=======
        """
        Gets the frequency of the microwave output.
        Returns single float value if the device is in cw mode.
        Returns list if the device is in either list or sweep mode.

        @return [float, list]: frequency(s) currently set for this device in Hz
        """
>>>>>>> 775c223f
        self.log.debug('MicrowaveDummy>get_frequency')
        if self.current_output_mode == MicrowaveMode.CW:
            return self.mw_cw_frequency
        elif self.current_output_mode == MicrowaveMode.LIST:
            return self.mw_frequency_list
        elif self.current_output_mode == MicrowaveMode.SWEEP:
            return (self.mw_start_freq, self.mw_stop_freq, self.mw_step_freq)

    def cw_on(self):
<<<<<<< HEAD
        """ 
        Switches on cw microwave output. 
=======
        """
        Switches on cw microwave output.
>>>>>>> 775c223f
        Must return AFTER the device is actually running.

        @return int: error code (0:OK, -1:error)
        """
        self.current_output_mode = MicrowaveMode.CW
        time.sleep(0.5)
        self.output_active = True
        self.log.info('MicrowaveDummy>CW output on')
        return 0

    def set_cw(self, frequency=None, power=None):
<<<<<<< HEAD
        """ 
=======
        """
>>>>>>> 775c223f
        Configures the device for cw-mode and optionally sets frequency and/or power

        @param float frequency: frequency to set in Hz
        @param float power: power to set in dBm
        @param bool useinterleave: If this mode exists you can choose it.

        @return float, float, str: current frequency in Hz, current power in dBm, current mode

        Interleave option is used for arbitrary waveform generator devices.
        """
        self.log.debug('MicrowaveDummy>set_cw, frequency: {0:f}, power {0:f}:'.format(frequency,
                                                                                      power))
        self.output_active = False
        self.current_output_mode = MicrowaveMode.CW
        if frequency is not None:
            self.mw_cw_frequency = frequency
        if power is not None:
            self.mw_cw_power = power
        return self.mw_cw_frequency, self.mw_cw_power, 'cw'

    def list_on(self):
        """
        Switches on the list mode microwave output.
        Must return AFTER the device is actually running.

        @return int: error code (0:OK, -1:error)
        """
        self.current_output_mode = MicrowaveMode.LIST
        time.sleep(1)
        self.output_active = True
        self.log.info('MicrowaveDummy>List mode output on')
        return 0

    def set_list(self, frequency=None, power=None):
<<<<<<< HEAD
        """ 
=======
        """
>>>>>>> 775c223f
        Configures the device for list-mode and optionally sets frequencies and/or power

        @param list frequency: list of frequencies in Hz
        @param float power: MW power of the frequency list in dBm

        @return list, float, str: current frequencies in Hz, current power in dBm, current mode
        """
        self.log.debug('MicrowaveDummy>set_list, frequency_list: {0}, power: {1:f}'
                       ''.format(frequency, power))
        self.output_active = False
        self.current_output_mode = MicrowaveMode.LIST
        if frequency is not None:
            self.mw_frequency_list = frequency
        if power is not None:
            self.mw_cw_power = power
        return self.mw_frequency_list, self.mw_cw_power, 'list'

    def reset_listpos(self):
<<<<<<< HEAD
        """ 
=======
        """
>>>>>>> 775c223f
        Reset of MW list mode position to start (first frequency step)

        @return int: error code (0:OK, -1:error)
        """
        return 0

    def sweep_on(self):
        """ Switches on the sweep mode.

        @return int: error code (0:OK, -1:error)
        """
        self.current_output_mode = MicrowaveMode.SWEEP
        time.sleep(1)
        self.output_active = True
        self.log.info('MicrowaveDummy>Sweep mode output on')
        return 0

    def set_sweep(self, start=None, stop=None, step=None, power=None):
<<<<<<< HEAD
        """ 
        Configures the device for sweep-mode and optionally sets frequency start/stop/step 
        and/or power
=======
        """
        Configures the device for sweep-mode and optionally sets frequency start/stop/step
        and/or power

        @return float, float, float, float, str: current start frequency in Hz,
                                                 current stop frequency in Hz,
                                                 current frequency step in Hz,
                                                 current power in dBm,
                                                 current mode
        """
        self.log.debug('MicrowaveDummy>set_sweep, start: {0:f}, stop: {1:f}, step: {2:f}, '
                       'power: {3:f}'.format(start, stop, step, power))
        self.output_active = False
        self.current_output_mode = MicrowaveMode.SWEEP
        if (start is not None) and (stop is not None) and (step is not None):
            self.mw_start_freq = start
            self.mw_stop_freq = stop
            self.mw_step_freq = step
        if power is not None:
            self.mw_sweep_power = power
        return self.mw_start_freq, self.mw_stop_freq, self.mw_step_freq, self.mw_sweep_power, \
               'sweep'

    def reset_sweeppos(self):
        """
        Reset of MW sweep mode position to start (start frequency)
>>>>>>> 775c223f

        @return float, float, float, float, str: current start frequency in Hz, 
                                                 current stop frequency in Hz,
                                                 current frequency step in Hz,
                                                 current power in dBm, 
                                                 current mode
        """
<<<<<<< HEAD
        self.log.debug('MicrowaveDummy>set_sweep, start: {0:f}, stop: {1:f}, step: {2:f}, '
                       'power: {3:f}'.format(start, stop, step, power))
        self.output_active = False
        self.current_output_mode = MicrowaveMode.SWEEP
        if (start is not None) and (stop is not None) and (step is not None):
            self.mw_start_freq = start
            self.mw_stop_freq = stop
            self.mw_step_freq = step
        if power is not None:
            self.mw_sweep_power = power
        return self.mw_start_freq, self.mw_stop_freq, self.mw_step_freq, self.mw_sweep_power, \
               'sweep'

    def reset_sweeppos(self):
        """ 
        Reset of MW sweep mode position to start (start frequency)

        @return int: error code (0:OK, -1:error)
        """
        return 0

    def set_ext_trigger(self, pol):
        """ Set the external trigger for this device with proper polarization.

        @param TriggerEdge pol: polarisation of the trigger (basically rising edge or falling edge)

        @return object: current trigger polarity [TriggerEdge.RISING, TriggerEdge.FALLING]
        """
        self.log.info('MicrowaveDummy>ext_trigger set')
        self.current_trig_pol = pol
        return self.current_trig_pol
=======
        return 0

    def set_ext_trigger(self, pol):
        """ Set the external trigger for this device with proper polarization.

        @param TriggerEdge pol: polarisation of the trigger (basically rising edge or falling edge)

        @return object: current trigger polarity [TriggerEdge.RISING, TriggerEdge.FALLING]
        """
        self.log.info('MicrowaveDummy>ext_trigger set')
        self.current_trig_pol = pol
        return self.current_trig_pol

    def trigger(self):
        """ Trigger the next element in the list or sweep mode programmatically.

        @return int: error code (0:OK, -1:error)

        Ensure that the Frequency was set AFTER the function returns, or give
        the function at least a save waiting time.
        """

        time.sleep(self._FREQ_SWITCH_SPEED)  # that is the switching speed
        return
>>>>>>> 775c223f
<|MERGE_RESOLUTION|>--- conflicted
+++ resolved
@@ -48,12 +48,9 @@
         self.mw_stop_freq = 3.1e9
         self.mw_step_freq = 2.0e6
 
-<<<<<<< HEAD
-=======
         # frequency switching speed by a program in a list mode:
         self._FREQ_SWITCH_SPEED = 0.008  # Frequency switching speed in s
 
->>>>>>> 775c223f
         self.current_output_mode = MicrowaveMode.CW     # Can be MicrowaveMode.CW, MicrowaveMode.LIST or
                                                         # MicrowaveMode.SWEEP
         self.current_trig_pol = TriggerEdge.RISING      # Can be TriggerEdge.RISING or
@@ -87,19 +84,11 @@
         return limits
 
     def get_status(self):
-<<<<<<< HEAD
-        """ 
-        Gets the current status of the MW source, i.e. the mode (cw, list or sweep) and 
-        the output state (stopped, running)
-
-        @return str, bool: mode ['cw', 'list', 'sweep'], is_running [True, False] 
-=======
         """
         Gets the current status of the MW source, i.e. the mode (cw, list or sweep) and
         the output state (stopped, running)
 
         @return str, bool: mode ['cw', 'list', 'sweep'], is_running [True, False]
->>>>>>> 775c223f
         """
         if self.current_output_mode == MicrowaveMode.CW:
             mode = 'cw'
@@ -130,15 +119,6 @@
             return self.mw_sweep_power
 
     def get_frequency(self):
-<<<<<<< HEAD
-        """ 
-        Gets the frequency of the microwave output.
-        Returns single float value if the device is in cw mode. 
-        Returns list if the device is in either list or sweep mode.
-
-        @return [float, list]: frequency(s) currently set for this device in Hz
-        """
-=======
         """
         Gets the frequency of the microwave output.
         Returns single float value if the device is in cw mode.
@@ -146,7 +126,6 @@
 
         @return [float, list]: frequency(s) currently set for this device in Hz
         """
->>>>>>> 775c223f
         self.log.debug('MicrowaveDummy>get_frequency')
         if self.current_output_mode == MicrowaveMode.CW:
             return self.mw_cw_frequency
@@ -156,13 +135,8 @@
             return (self.mw_start_freq, self.mw_stop_freq, self.mw_step_freq)
 
     def cw_on(self):
-<<<<<<< HEAD
-        """ 
-        Switches on cw microwave output. 
-=======
         """
         Switches on cw microwave output.
->>>>>>> 775c223f
         Must return AFTER the device is actually running.
 
         @return int: error code (0:OK, -1:error)
@@ -174,11 +148,7 @@
         return 0
 
     def set_cw(self, frequency=None, power=None):
-<<<<<<< HEAD
-        """ 
-=======
-        """
->>>>>>> 775c223f
+        """
         Configures the device for cw-mode and optionally sets frequency and/or power
 
         @param float frequency: frequency to set in Hz
@@ -213,11 +183,7 @@
         return 0
 
     def set_list(self, frequency=None, power=None):
-<<<<<<< HEAD
-        """ 
-=======
-        """
->>>>>>> 775c223f
+        """
         Configures the device for list-mode and optionally sets frequencies and/or power
 
         @param list frequency: list of frequencies in Hz
@@ -236,11 +202,7 @@
         return self.mw_frequency_list, self.mw_cw_power, 'list'
 
     def reset_listpos(self):
-<<<<<<< HEAD
-        """ 
-=======
-        """
->>>>>>> 775c223f
+        """
         Reset of MW list mode position to start (first frequency step)
 
         @return int: error code (0:OK, -1:error)
@@ -259,11 +221,6 @@
         return 0
 
     def set_sweep(self, start=None, stop=None, step=None, power=None):
-<<<<<<< HEAD
-        """ 
-        Configures the device for sweep-mode and optionally sets frequency start/stop/step 
-        and/or power
-=======
         """
         Configures the device for sweep-mode and optionally sets frequency start/stop/step
         and/or power
@@ -290,31 +247,6 @@
     def reset_sweeppos(self):
         """
         Reset of MW sweep mode position to start (start frequency)
->>>>>>> 775c223f
-
-        @return float, float, float, float, str: current start frequency in Hz, 
-                                                 current stop frequency in Hz,
-                                                 current frequency step in Hz,
-                                                 current power in dBm, 
-                                                 current mode
-        """
-<<<<<<< HEAD
-        self.log.debug('MicrowaveDummy>set_sweep, start: {0:f}, stop: {1:f}, step: {2:f}, '
-                       'power: {3:f}'.format(start, stop, step, power))
-        self.output_active = False
-        self.current_output_mode = MicrowaveMode.SWEEP
-        if (start is not None) and (stop is not None) and (step is not None):
-            self.mw_start_freq = start
-            self.mw_stop_freq = stop
-            self.mw_step_freq = step
-        if power is not None:
-            self.mw_sweep_power = power
-        return self.mw_start_freq, self.mw_stop_freq, self.mw_step_freq, self.mw_sweep_power, \
-               'sweep'
-
-    def reset_sweeppos(self):
-        """ 
-        Reset of MW sweep mode position to start (start frequency)
 
         @return int: error code (0:OK, -1:error)
         """
@@ -330,19 +262,6 @@
         self.log.info('MicrowaveDummy>ext_trigger set')
         self.current_trig_pol = pol
         return self.current_trig_pol
-=======
-        return 0
-
-    def set_ext_trigger(self, pol):
-        """ Set the external trigger for this device with proper polarization.
-
-        @param TriggerEdge pol: polarisation of the trigger (basically rising edge or falling edge)
-
-        @return object: current trigger polarity [TriggerEdge.RISING, TriggerEdge.FALLING]
-        """
-        self.log.info('MicrowaveDummy>ext_trigger set')
-        self.current_trig_pol = pol
-        return self.current_trig_pol
 
     def trigger(self):
         """ Trigger the next element in the list or sweep mode programmatically.
@@ -354,5 +273,4 @@
         """
 
         time.sleep(self._FREQ_SWITCH_SPEED)  # that is the switching speed
-        return
->>>>>>> 775c223f
+        return