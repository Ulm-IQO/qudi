--- conflicted
+++ resolved
@@ -39,12 +39,6 @@
     _gpib_address = ConfigOption('gpib_address', missing='error')
     _gpib_timeout = ConfigOption('gpib_timeout', 10, missing='warn')
 
-<<<<<<< HEAD
-    def on_activate(self):
-        """ Initialisation performed during activation of the module.
-        """
-        self._gpib_timeout = self._gpib_timeout * 1000
-=======
     _internal_mode = 'cw'   # list and sweep might also be possible, but start
                             # always with cw
 
@@ -56,18 +50,12 @@
         """ Initialisation performed during activation of the module. """
 
 
->>>>>>> 775c223f
         # trying to load the visa connection to the module
         self.rm = visa.ResourceManager()
         try:
             self._gpib_connection = self.rm.open_resource(
-<<<<<<< HEAD
-                self._gpib_address,
-                timeout=self._gpib_timeout)
-=======
                                         self._gpib_address,
                                         timeout=self._gpib_timeout*1000)
->>>>>>> 775c223f
         except:
             self.log.error('Could not connect to the GPIB address "{}". Check '
                            'whether address exists and reload '
