--- conflicted
+++ resolved
@@ -43,12 +43,9 @@
     _gpib_address = ConfigOption('gpib_address', missing='error')
     _gpib_timeout = ConfigOption('gpib_timeout', 10, missing='warn')
 
-<<<<<<< HEAD
-=======
     # Indicate how fast frequencies within a list or sweep mode can be changed:
     _FREQ_SWITCH_SPEED = 0.009  # Frequency switching speed in s (acc. to specs)
 
->>>>>>> 775c223f
     def on_activate(self):
         """ Initialisation performed during activation of the module.
         """
@@ -120,11 +117,7 @@
 
     def _command_wait(self, command_str):
         """
-<<<<<<< HEAD
-        Writes the command in command_str via GPIB and waits until the device has finished 
-=======
         Writes the command in command_str via GPIB and waits until the device has finished
->>>>>>> 775c223f
         processing it.
 
         @param command_str: The command to be written
@@ -136,11 +129,7 @@
         return
 
     def off(self):
-<<<<<<< HEAD
-        """ 
-=======
-        """
->>>>>>> 775c223f
+        """
         Switches off any microwave output.
         Must return AFTER the device is actually stopped.
 
@@ -152,32 +141,19 @@
         return 0
 
     def get_status(self):
-<<<<<<< HEAD
-        """ 
-        Gets the current status of the MW source, i.e. the mode (cw, list or sweep) and 
-        the output state (stopped, running)
-
-        @return str, bool: mode ['cw', 'list', 'sweep'], is_running [True, False] 
-=======
         """
         Gets the current status of the MW source, i.e. the mode (cw, list or sweep) and
         the output state (stopped, running)
 
         @return str, bool: mode ['cw', 'list', 'sweep'], is_running [True, False]
->>>>>>> 775c223f
         """
         is_running = bool(int(float(self._gpib_connection.query(':OUTP:STAT?'))))
         mode = self._gpib_connection.query(':MODE?').strip('\n').lower()
         return mode, is_running
 
     def get_power(self):
-<<<<<<< HEAD
-        """ 
-        Gets the microwave output power. 
-=======
         """
         Gets the microwave output power.
->>>>>>> 775c223f
 
         @return float: the power set at the device in dBm
         """
@@ -188,15 +164,9 @@
             return float(self._gpib_connection.query(':POW?'))
 
     def get_frequency(self):
-<<<<<<< HEAD
-        """ 
-        Gets the frequency of the microwave output.
-        Returns single float value if the device is in cw mode. 
-=======
         """
         Gets the frequency of the microwave output.
         Returns single float value if the device is in cw mode.
->>>>>>> 775c223f
         Returns list like [start, stop, step] if the device is in sweep mode.
         Returns list of frequencies if the device is in list mode.
 
@@ -234,11 +204,7 @@
         return 0
 
     def set_cw(self, frequency=None, power=None):
-<<<<<<< HEAD
-        """ 
-=======
-        """
->>>>>>> 775c223f
+        """
         Configures the device for cw-mode and optionally sets frequency and/or power
 
         @param float frequency: frequency to set in Hz
@@ -293,11 +259,7 @@
         return 0
 
     def set_list(self, frequency=None, power=None):
-<<<<<<< HEAD
-        """ 
-=======
-        """
->>>>>>> 775c223f
+        """
         Configures the device for list-mode and optionally sets frequencies and/or power
 
         @param list frequency: list of frequencies in Hz
@@ -306,17 +268,10 @@
         @return list, float, str: current frequencies in Hz, current power in dBm, current mode
         """
         mode, is_running = self.get_status()
-<<<<<<< HEAD
 
         if is_running:
             self.off()
 
-=======
-
-        if is_running:
-            self.off()
-
->>>>>>> 775c223f
         old_cw_power = self._cw_power
         old_cw_frequency = self._cw_frequency
         if frequency is not None:
@@ -329,17 +284,10 @@
             self.set_cw(power=self._list_power)
         self._cw_power = old_cw_power
         self._cw_frequency = old_cw_frequency
-<<<<<<< HEAD
 
         #self._gpib_connection.write('*SRE 0')
         self._gpib_connection.write(':LIST:SEQ:AUTO ON')
 
-=======
-
-        #self._gpib_connection.write('*SRE 0')
-        self._gpib_connection.write(':LIST:SEQ:AUTO ON')
-
->>>>>>> 775c223f
         if frequency is not None:
             freqstring = '{0:.1f},'.format(frequency[0]) + ','.join(('{0:.1f}'.format(f) for f in frequency))
             self._freq_list = frequency
@@ -396,22 +344,6 @@
         return -1
 
     def set_sweep(self, start=None, stop=None, step=None, power=None):
-<<<<<<< HEAD
-        """ 
-        Configures the device for sweep-mode and optionally sets frequency start/stop/step 
-        and/or power
-
-        @return float, float, float, float, str: current start frequency in Hz, 
-                                                 current stop frequency in Hz,
-                                                 current frequency step in Hz,
-                                                 current power in dBm, 
-                                                 current mode
-        """
-        return -1, -1, -1, -1, ''
-
-    def reset_sweeppos(self):
-        """ 
-=======
         """
         Configures the device for sweep-mode and optionally sets frequency start/stop/step
         and/or power
@@ -426,7 +358,6 @@
 
     def reset_sweeppos(self):
         """
->>>>>>> 775c223f
         Reset of MW sweep mode position to start (start frequency)
 
         @return int: error code (0:OK, -1:error)
