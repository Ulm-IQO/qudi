# -*- coding: utf-8 -*-
"""

Qudi is free software: you can redistribute it and/or modify
it under the terms of the GNU General Public License as published by
the Free Software Foundation, either version 3 of the License, or
(at your option) any later version.

Qudi is distributed in the hope that it will be useful,
but WITHOUT ANY WARRANTY; without even the implied warranty of
MERCHANTABILITY or FITNESS FOR A PARTICULAR PURPOSE.  See the
GNU General Public License for more details.

You should have received a copy of the GNU General Public License
along with Qudi. If not, see <http://www.gnu.org/licenses/>.

Copyright (c) the Qudi Developers. See the COPYRIGHT.txt file at the
top-level directory of this distribution and at <https://github.com/Ulm-IQO/qudi/>
"""

import numpy as np

from core.module import Base
from interface.powermeter_interface import PowermeterInterface
from time import sleep, time
try:
    import win32com.client
except:
    pass


class StarLite(Base, PowermeterInterface):
<<<<<<< HEAD
    """ Device driver for Ophir USB interface adapter
=======
    """
    Device driver for Ophir USB interface adapter
>>>>>>> d2932f74

	This class provides access to the OphirUSBI ActiveX interface
	The ActiveX control is included by early-binding. It is necessary to run the Com - Makepy Utility found in the PythonWinIDE - Tools - Menu

    """
    _modclass = 'powermeter' #pas trop compris
    _modtype = 'hardware' #PV pour que le fichier config sache que c'est du hardware

    def on_activate(self): #appelle la fonction de connection
        self.USBI_handle = 0
        self.USBI_channel = 0
        self.timeout = 0.1  # timeout in s for measurement
        self.device_ready = False  # True if device has already delivered data; otherwise or after timeout, this is set to False

        self.measurement_mode = 0
        self.MM_Modes = ()
        self.pulse_length = 0
        self.MM_PulseLengths = ()
        self.range = 0
        self.MM_Ranges = ()
        self.wavelength = 0
        self.MM_Wavelengths = ()
        self.measurement_running = False

        # connect to activeX class and store module in adwin_ax
        print("Try to connect to ActiveX component..")
        self.USBI_com = win32com.client.Dispatch("OphirLMMeasurement.CoLMMeasurement")
        print("..success")
        print("COM Version:", self.USBI_com.GetVersion())
        self.set_measurement_mode("power")
        self.connect()

    def on_deactivate(self):
        self.disconnect()

#
#   def getData(self):
#        return [self.get_power()]
#
#   def getChannels(self):
#      time.sleep(0.1)
        #return 3



    def scanUSBI(self):
        # return a list with attached USBI Devices
        return self.USBI_com.ScanUSB()

    def connect(self, devID=0):
        # iterate all connected USB sensors
        devices = self.USBI_com.ScanUSB()
        print("Found", len(devices), "USB Devices..")

        # connect to device devID
        self.USBI_handle = self.USBI_com.OpenUSBDevice(devices[devID])
        print("Connected to Sensor", self.USBI_com.GetSensorInfo(self.USBI_handle, self.USBI_channel))

        # read configuration
        try:
            self.measurement_mode, self.MM_Modes = self.USBI_com.GetMeasurementMode(self.USBI_handle, self.USBI_channel)
            self.pulse_length, self.MM_PulseLengths = self.USBI_com.GetPulseLengths(self.USBI_handle, self.USBI_channel)
            self.range, self.MM_Ranges = self.USBI_com.GetRanges(self.USBI_handle, self.USBI_channel)
            self.wavelength, self.MM_Wavelengths = self.USBI_com.GetWavelengths(self.USBI_handle, self.USBI_channel)
        except:
            pass

    def disconnect(self):
        print("disconnect OphirUSBI")
        # close connection
        if (self.USBI_handle != 0):
            self.USBI_com.Close(self.USBI_handle)
            self.USBI_handle = 0

    def reset(self):
        # reset sensor
        # device must not be in streaming mode
        if (self.USBI_handle != 0):
            self.USBI_com.ResetDevice(self.USBI_handle)

    # get / set methods
    """
    def get_measurement_mode(self):
        return self.measurement_mode

    def set_measurement_mode(self, newmode):
        if (self.USBI_handle == 0):
            return
        if (newmode < 0 or newmode >= len(self.MM_Modes)):
            return
        self.measurement_mode = newmode
        self.USBI_com.SetMeasurementMode(self.USBI_handle, self.USBI_channel, newmode)

    """
    def get_wavelength(self):
        return self.wavelength

    def set_wavelength(self, newmode):
        if (self.USBI_handle == 0):
            return
        if (newmode < 0 or newmode >= len(self.MM_Wavelengths)):
            return
        self.wavelength = newmode
        self.USBI_com.SetWavelength(self.USBI_handle, self.USBI_channel, newmode)

    def get_range(self):
        return self.range

    def set_range(self, newmode):
        if (self.USBI_handle == 0):
            return
        if (newmode < 0 or newmode >= len(self.MM_Ranges)):
            return
        self.range = newmode
        self.USBI_com.SetRange(self.USBI_handle, self.USBI_channel, newmode)

    def get_pulse_length(self):
        return self.pulse_length

    def set_pulse_length(self, newmode):
        if (self.USBI_handle == 0):
            return
        if (newmode < 0 or newmode >= len(self.MM_PulseLengths)):
            return
        self.pulse_length = newmode
        self.USBI_com.SetPulseLength(self.USBI_handle, self.USBI_channel, newmode)

    # measurement functions
    def set_turbo_mode(self, freq):
        if (self.USBI_handle == 0):
            return
        self.USBI_com.ConfigureStreamMode(self.USBI_handle, self.USBI_channel, 2, 0)
        self.USBI_com.ConfigureStreamMode(self.USBI_handle, self.USBI_channel, 1, freq)
        self.USBI_com.ConfigureStreamMode(self.USBI_handle, self.USBI_channel, 0, 1)

    def set_immediate_mode(self):
        if (self.USBI_handle == 0):
            return
        self.USBI_com.ConfigureStreamMode(self.USBI_handle, self.USBI_channel, 0, 0)
        self.USBI_com.ConfigureStreamMode(self.USBI_handle, self.USBI_channel, 2, 1)

    def set_default_mode(self):
        if (self.USBI_handle == 0):
            return
        self.USBI_com.ConfigureStreamMode(self.USBI_handle, self.USBI_channel, 0, 0)
        self.USBI_com.ConfigureStreamMode(self.USBI_handle, self.USBI_channel, 2, 0)

    # functions for direct legacy access to the Ophir
    def ask(self, cmd):
        if (self.USBI_handle == 0):
            return
        res = ""
        self.USBI_com.Write(self.USBI_handle, cmd)
        sleep(0.01)  # wait 10ms
        try:
            res = self.USBI_com.Read(self.USBI_handle)
        except:
            print("ERROR: Cannot read response from OphirUSBI")
        return res.strip()

    # read data from powermeter
    # this function is written without using the ActiveX.GetData function, as this blocks the program
    def read_data(self, num_samples):
        if (self.USBI_handle == 0):
            return []
        datax = []
        datay = []
        # poll data as long as n < num_samples
        time0 = time()
        ready = False
        mtime = 0
        while (len(datax) < num_samples):
            data = ""
            ready = self.ask("EF")
            if ready == "*1":
                mtime = time() * 500
                if (self.measurement_mode == 0):  # power
                    data = self.ask("SP")
                    mtime += time() * 500
                else:  # energy
                    data = self.ask("SE")
                    mtime += time() * 500
                self.device_ready = True

            if (data != ""):
                time0 = time()  # reset timeout counter
                datax.append(mtime)
                datay.append(float(data[1:]))

            if time() - time0 > self.timeout:
                self.device_ready = False
                return []

        return [datax, datay]

    def start(self):
        if (self.USBI_handle == 0):
            return
        if (self.measurement_running):
            return
        # start data capture
        self.USBI_com.StartStream(self.USBI_handle, self.USBI_channel)
        # set status variable
        self.measurement_running = True

    def stop(self):
        if (self.USBI_handle == 0):
            return
        # stop data capture
        self.USBI_com.StopStream(self.USBI_handle, self.USBI_channel)
        # set status variable
        self.measurement_running = False

    # be careful with this function as it blocks the app if no data is coming from the measurement head!!
    def get_data(self):
        if (self.USBI_handle == 0):
            return
        if (self.device_ready == False):
            self.read_data(1)  # try to read data.. -> this would reset the device_ready flag
        if (self.device_ready == False):  # print an error if the device is still not operational
            print("ERROR: OphirUSBI Device not ready! Check range settings!")
            return
        data = self.USBI_com.GetData(self.USBI_handle, self.USBI_channel)
        return [list(data[1]), list(data[0]), list(data[2])]

    def get_power(self):
        try:
            power=float(self.ask("SP")[1:]) #on commence au second caractère car Ophir renvoie * pour commencer si tout va bien.
        except:
            power=np.nan
        return power


    def set_measurement_mode(self, modestring):
        if modestring == "power":
            rep = self.ask("FP")
            if rep != "*":
                self.log.warning(rep)
        elif modestring == "energy":
            rep = self.ask("FE")
            if rep != "*":
                self.log.warning(rep)
        else :
            self.log.warning("wrong ophir modestring")<|MERGE_RESOLUTION|>--- conflicted
+++ resolved
@@ -30,12 +30,7 @@
 
 
 class StarLite(Base, PowermeterInterface):
-<<<<<<< HEAD
     """ Device driver for Ophir USB interface adapter
-=======
-    """
-    Device driver for Ophir USB interface adapter
->>>>>>> d2932f74
 
 	This class provides access to the OphirUSBI ActiveX interface
 	The ActiveX control is included by early-binding. It is necessary to run the Com - Makepy Utility found in the PythonWinIDE - Tools - Menu
