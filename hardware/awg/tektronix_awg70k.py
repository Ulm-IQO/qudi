--- conflicted
+++ resolved
@@ -153,7 +153,6 @@
         constraints.a_ch_amplitude.max = 0.5
         constraints.a_ch_amplitude.step = 0.0001
         constraints.a_ch_amplitude.default = 0.5
-<<<<<<< HEAD
         # FIXME: Enter the proper digital channel low constraints:
         constraints.d_ch_low.min = -1.4
         constraints.d_ch_low.max = 0.9
@@ -164,18 +163,6 @@
         constraints.d_ch_high.max = 1.4
         constraints.d_ch_high.step = 0.1e-3
         constraints.d_ch_high.default = 1.4
-=======
-
-        constraints.d_ch_low.min = -1.4
-        constraints.d_ch_low.max = 1.4
-        constraints.d_ch_low.step = 0.1
-        constraints.d_ch_low.default = 0.0
-
-        constraints.d_ch_high.min = -1.4
-        constraints.d_ch_high.max = 1.4
-        constraints.d_ch_high.step = 0.1
-        constraints.d_ch_high.default = 1.0
->>>>>>> b3159b7f
 
         #constraints.d_ch_difference.max = 1.4
         #constraints.d_ch_difference.min = 0.5
@@ -991,11 +978,7 @@
         In general there is no bijective correspondence between
         (amplitude, offset) and (value high, value low)!
         """
-        ret_low = {}
-        ret_high = {}
-
         if low is None:
-<<<<<<< HEAD
             low = self.get_digital_level()[0]
         if high is None:
             high = self.get_digital_level()[1]
@@ -1049,40 +1032,6 @@
             self.write('SOUR{0:d}:MARK{1:d}:VOLT:LOW {2}'.format(a_ch_number, marker_index, low[chnl]))
 
         return self.get_digital_level()
-=======
-            low = {}
-        if high is None:
-            high = {}
-
-        # FIXME: If you want to check the input use the constraints:
-        # constraints = self.get_constraints()
-
-        digital_channels = self._get_all_digital_channels()
-
-        # set low marker levels
-        for ch, level in low.items():
-            if ch not in digital_channels:
-                continue
-            d_ch_number = int(ch.rsplit('_ch', 1)[1])
-            a_ch_number = (1 + d_ch_number) // 2
-            marker_index = 2 - (d_ch_number % 2)
-            self.write('SOUR{0:d}:MARK{1:d}:VOLT:LOW {2}'.format(a_ch_number, marker_index, level))
-            ret_low[ch] = float(
-                self.query('SOUR{0:d}:MARK{1:d}:VOLT:LOW?'.format(a_ch_number, marker_index)))
-
-        # set high marker levels
-        for ch, level in high.items():
-            if ch not in digital_channels:
-                continue
-            d_ch_number = int(ch.rsplit('_ch', 1)[1])
-            a_ch_number = (1 + d_ch_number) // 2
-            marker_index = 2 - (d_ch_number % 2)
-            self.write('SOUR{0:d}:MARK{1:d}:VOLT:HIGH {2}'.format(a_ch_number, marker_index, level))
-            ret_high[ch] = float(
-                self.query('SOUR{0:d}:MARK{1:d}:VOLT:HIGH?'.format(a_ch_number, marker_index)))
-
-        return ret_low, ret_high
->>>>>>> b3159b7f
 
     def get_active_channels(self, ch=None):
         """ Get the active channels of the pulse generator hardware.
