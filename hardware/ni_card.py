# -*- coding: utf-8 -*-

"""
This file contains the Qudi Hardware module NICard class.

Qudi is free software: you can redistribute it and/or modify
it under the terms of the GNU General Public License as published by
the Free Software Foundation, either version 3 of the License, or
(at your option) any later version.

Qudi is distributed in the hope that it will be useful,
but WITHOUT ANY WARRANTY; without even the implied warranty of
MERCHANTABILITY or FITNESS FOR A PARTICULAR PURPOSE.  See the
GNU General Public License for more details.

You should have received a copy of the GNU General Public License
along with Qudi. If not, see <http://www.gnu.org/licenses/>.

Copyright (c) the Qudi Developers. See the COPYRIGHT.txt file at the
top-level directory of this distribution and at <https://github.com/Ulm-IQO/qudi/>
"""

import numpy as np
import re

import PyDAQmx as daq

from core.module import Base, ConfigOption
from interface.slow_counter_interface import SlowCounterInterface
from interface.slow_counter_interface import SlowCounterConstraints
from interface.slow_counter_interface import CountingMode
from interface.odmr_counter_interface import ODMRCounterInterface
from interface.confocal_scanner_interface import ConfocalScannerInterface


class NICard(Base, SlowCounterInterface, ConfocalScannerInterface, ODMRCounterInterface):
    """ stable: Kay Jahnke, Alexander Stark

    A National Instruments device that can count and control microvave generators.

    Basic procedure how the NI card is configurated:
      * At first you have to define a channel, where the APD clicks will be
        received. That can be any PFI input, which is specified to record TTL
        pulses.
      * Then two counter channels have to be configured.
      * One counter channel serves as a timing device, i.e. basically a clock
        which runs at a certain given frequency.
      * The second counter channel will be used as a gated counting device,
        which will, dependent on the clock, count within the clock interval. The faster
        the clock channel is configured, the smaller is the gated counting
        interval and the less counts per clock periode you will count.

    Therefore the whole issue is to establish a time based gated-counting
    channel.

    Text Based NI-DAQmx Data Acquisition Examples:
    http://www.ni.com/example/6999/en/#ANSIC

    Explanation of the termology, which is used in the NI Card and useful to
    know in connection with our implementation:

    Hardware-Timed Counter Tasks:
        Use hardware-timed counter input operations to drive a control loop. A
        really good explanation can be found in:

        http://zone.ni.com/reference/en-XX/help/370466V-01/mxcncpts/controlappcase4/

    Terminals:
        A terminal is a named location where a signal is either generated
        (output or produced) or acquired (input or consumed). A terminal that
        can output only one signal is often named after that signal. A terminal
        with an input that can be used only for one signal is often named after
        the clock or trigger that the signal is used for. Terminals that are
        used for many signals have generic names such as RTSI, PXITrig, or PFI.

        http://zone.ni.com/reference/en-XX/help/370466W-01/mxcncpts/terminal/
        http://zone.ni.com/reference/en-XX/help/370466V-01/mxcncpts/termnames/

    Ctr0Out, Ctr1Out, Ctr2Out, Ctr3Out:
        Terminals at the I/O connector where the output of counter 0,
        counter 1, counter 2, or counter 3 can be emitted. You also can use
        Ctr0Out as a terminal for driving an external signal onto the RTSI bus.

    Ctr0Gate, Ctr1Gate, Ctr2Gate, Ctr3Gate:
        Terminals within a device whose purpose depends on the application.
        Refer to Counter Parts in NI-DAQmx for more information on how the gate
        terminal is used in various applications.

    Ctr0Source, Ctr1Source, Ctr2Source, Ctr3Source:
        Terminals within a device whose purpose depends on the application.
        Refer to Counter Parts in NI-DAQmx for more information on how the
        source terminal is used in various applications.

    Ctr0InternalOutput, Ctr1InternalOutput, Ctr2InternalOutput,
    Ctr3InternalOutput:
        Terminals within a device where you can choose the pulsed or toggled
        output of the counters. Refer to Counter Parts in NI-DAQmx (or MAX)
        for more information on internal output terminals.

    Task State Model:
        NI-DAQmx uses a task state model to improve ease of use and speed up
        driver performance. Have a look at

        http://zone.ni.com/reference/en-XX/help/370466V-01/mxcncpts/taskstatemodel/

        Small explanation: The task state model consists of five states
            1. Unverified,
            2. Verified,
            3. Reserved,
            4. Committed,
            5. Running.
        You call the Start Task function/VI, Stop Task function/VI, and
        Control Task function/VI to transition the task from one state to
        another. The task state model is very flexible. You can choose to
        interact with as little or as much of the task state model as your
        application requires.

    Device limitations:
        Keep in mind that ONLY the X-series of the NI cards is capable of doing
        a Counter Output Pulse Frequency Train with finite numbers of samples
        by using ONE internal device channel clock (that is the function
        DAQmxCreateCOPulseChanFreq or CO Pulse Freq in Labview)! All other card
        series have to use two counters to generate that!
        Check out the description of NI which tells you 'How Many Counters Does
        Each Type of Counter Input or Output Task Take':

        http://digital.ni.com/public.nsf/allkb/9D1780F448D10F4686257590007B15A8

        This code was tested with NI 6323 and NI 6229, where the first one is
        an X-series device and the latter one is a Low-Cost M Series device.
        With the NI 6229 it is not possible at all to perform the scanning
        task unless you have two of that cards. The limitation came from a lack
        of internal counters.
        The NI 6323 was taken as a basis for this hardware module and thus all
        the function are working on that card.
    """

    _modtype = 'NICard'
    _modclass = 'hardware'

    # config options
    _clock_channel = ConfigOption('clock_channel', missing='error')
    _clock_frequency = ConfigOption('clock_frequency', 100, missing='warn')
    _scanner_clock_channel = ConfigOption('scanner_clock_channel')
    _scanner_clock_frequency = ConfigOption('scanner_clock_frequency', 100, missing='warn')
    _pixel_clock_channel = ConfigOption('pixel_clock_channel', None)
    _gate_in_channel = ConfigOption('gate_in_channel', missing='error')
    # number of readout samples, mainly used for gated counter
    _samples_number = ConfigOption('samples_number', 50, missing='warn')
    _odmr_trigger_channel = ConfigOption('odmr_trigger_channel', missing='error')
    # used as a default for expected maximum counts
    _max_counts = ConfigOption('max_counts', 3e7)
    # timeout for the Read or/and write process in s
    _RWTimeout = ConfigOption('read_write_timeout', 10)
    _counting_edge_rising = ConfigOption('counting_edge_rising', True, missing='warn')

    def on_activate(self):
        """ Starts up the NI Card at activation.
        """
        # the tasks used on that hardware device:
        self._counter_daq_tasks = []
        self._clock_daq_task = None
        self._scanner_clock_daq_task = None
        self._scanner_ao_task = None
        self._scanner_counter_daq_tasks = []
        self._line_length = None
        self._odmr_length = None
        self._gated_counter_daq_task = None

        config = self.getConfiguration()

        self._scanner_ao_channels = []
        self._voltage_range = []
        self._position_range = []
        self._current_position = []
        self._counter_channels = []
        self._scanner_counter_channels = []
        self._photon_sources = []

        # handle all the parameters given by the config
        if 'scanner_x_ao' in config.keys():
            self._scanner_ao_channels.append(config['scanner_x_ao'])
            self._current_position.append(0)
            self._position_range.append([0, 100e-6])
            self._voltage_range.append([-10, 10])
            if 'scanner_y_ao' in config.keys():
                self._scanner_ao_channels.append(config['scanner_y_ao'])
                self._current_position.append(0)
                self._position_range.append([0, 100e-6])
                self._voltage_range.append([-10, 10])
                if 'scanner_z_ao' in config.keys():
                    self._scanner_ao_channels.append(config['scanner_z_ao'])
                    self._current_position.append(0)
                    self._position_range.append([0, 100e-6])
                    self._voltage_range.append([-10, 10])
                    if 'scanner_a_ao' in config.keys():
                        self._scanner_ao_channels.append(config['scanner_a_ao'])
                        self._current_position.append(0)
                        self._position_range.append([0, 100e-6])
                        self._voltage_range.append([-10, 10])

        if len(self._scanner_ao_channels) < 1:
            self.log.error(
                'Not enough scanner channels found in the configuration!\n'
                'Be sure to start with scanner_x_ao\n'
                'Assign to that parameter an appropriate channel from your NI Card, '
                'otherwise you cannot control the analog channels!')

        if 'photon_source' in config.keys():
            self._photon_sources.append(config['photon_source'])
            n = 2
            while 'photon_source{0}'.format(n) in config.keys():
                self._photon_sources.append(config['photon_source{0}'.format(n)])
                n += 1
        else:
            self.log.error(
                'No parameter "photon_source" configured.\n'
                'Assign to that parameter an appropriated channel from your NI Card!')

        if 'counter_channel' in config.keys():
            self._counter_channels.append(config['counter_channel'])
            n = 2
            while 'counter_channel{0}'.format(n) in config.keys():
                self._counter_channels.append(config['counter_channel{0}'.format(n)])
                n += 1
        else:
            self.log.error(
                'No parameter "counter_channel" configured.\n'
                'Assign to that parameter an appropriate channel from your NI Card!')

        if 'scanner_counter_channel' in config.keys():
            self._scanner_counter_channels.append(config['scanner_counter_channel'])
            n = 2
            while 'scanner_counter_channel{0}'.format(n) in config.keys():
                self._scanner_counter_channels.append(
                    config['scanner_counter_channel{0}'.format(n)])
                n += 1
        else:
            self.log.error(
                'No parameter "scanner_counter_channel" configured.\n'
                'Assign to that parameter an appropriate channel from your NI Card!')

        if self._counting_edge_rising:
            self._counting_edge = daq.DAQmx_Val_Rising
        else:
            self._counting_edge = daq.DAQmx_Val_Falling

        if 'x_range' in config.keys() and len(self._position_range) > 0:
            if float(config['x_range'][0]) < float(config['x_range'][1]):
                self._position_range[0] = [float(config['x_range'][0]),
                                           float(config['x_range'][1])]
            else:
                self.log.warning(
                    'Configuration ({}) of x_range incorrect, taking [0,100e-6] instead.'
                    ''.format(config['x_range']))
        else:
            if len(self._position_range) > 0:
                self.log.warning('No x_range configured taking [0,100e-6] instead.')

        if 'y_range' in config.keys() and len(self._position_range) > 1:
            if float(config['y_range'][0]) < float(config['y_range'][1]):
                self._position_range[1] = [float(config['y_range'][0]),
                                           float(config['y_range'][1])]
            else:
                self.log.warning(
                    'Configuration ({}) of y_range incorrect, taking [0,100e-6] instead.'
                    ''.format(config['y_range']))
        else:
            if len(self._position_range) > 1:
                self.log.warning('No y_range configured taking [0,100e-6] instead.')

        if 'z_range' in config.keys() and len(self._position_range) > 2:
            if float(config['z_range'][0]) < float(config['z_range'][1]):
                self._position_range[2] = [float(config['z_range'][0]),
                                           float(config['z_range'][1])]
            else:
                self.log.warning(
                    'Configuration ({}) of z_range incorrect, taking [0,100e-6] instead.'
                    ''.format(config['z_range']))
        else:
            if len(self._position_range) > 2:
                self.log.warning('No z_range configured taking [0,100e-6] instead.')

        if 'a_range' in config.keys() and len(self._position_range) > 3:
            if float(config['a_range'][0]) < float(config['a_range'][1]):
                self._position_range[3] = [float(config['a_range'][0]),
                                           float(config['a_range'][1])]
            else:
                self.log.warning(
                    'Configuration ({}) of a_range incorrect, taking [0,100e-6] instead.'
                    ''.format(config['a_range']))
        else:
            if len(self._position_range) > 3:
                self.log.warning('No a_range configured taking [0,100e-6] instead.')

        if 'voltage_range' in config.keys():
            if float(config['voltage_range'][0]) < float(config['voltage_range'][1]):
                vlow = float(config['voltage_range'][0])
                vhigh = float(config['voltage_range'][1])
                self._voltage_range = [
                    [vlow, vhigh], [vlow, vhigh], [vlow, vhigh], [vlow, vhigh]
                    ][0:len(self._voltage_range)]
            else:
                self.log.warning(
                    'Configuration ({}) of voltage_range incorrect, taking [-10,10] instead.'
                    ''.format(config['voltage_range']))
        else:
            self.log.warning('No voltage_range configured, taking [-10,10] instead.')

        if 'x_voltage_range' in config.keys() and len(self._voltage_range) > 0:
            if float(config['x_voltage_range'][0]) < float(config['x_voltage_range'][1]):
                vlow = float(config['x_voltage_range'][0])
                vhigh = float(config['x_voltage_range'][1])
                self._voltage_range[0] = [vlow, vhigh]
            else:
                self.log.warning(
                    'Configuration ({0}) of x_voltage_range incorrect, taking [-10, 10] instead.'
                    ''.format(config['x_voltage_range']))
        else:
            if 'voltage_range' not in config.keys():
                self.log.warning('No x_voltage_range configured, taking [-10, 10] instead.')

        if 'y_voltage_range' in config.keys() and len(self._voltage_range) > 1:
            if float(config['y_voltage_range'][0]) < float(config['y_voltage_range'][1]):
                vlow = float(config['y_voltage_range'][0])
                vhigh = float(config['y_voltage_range'][1])
                self._voltage_range[1] = [vlow, vhigh]
            else:
                self.log.warning(
                    'Configuration ({0}) of y_voltage_range incorrect, taking [-10, 10] instead.'
                    ''.format(config['y_voltage_range']))
        else:
            if 'voltage_range' not in config.keys():
                self.log.warning('No y_voltage_range configured, taking [-10, 10] instead.')

        if 'z_voltage_range' in config.keys() and len(self._voltage_range) > 2:
            if float(config['z_voltage_range'][0]) < float(config['z_voltage_range'][1]):
                vlow = float(config['z_voltage_range'][0])
                vhigh = float(config['z_voltage_range'][1])
                self._voltage_range[2] = [vlow, vhigh]
            else:
                self.log.warning(
                    'Configuration ({0}) of z_voltage_range incorrect, taking [-10, 10] instead.'
                    ''.format(config['z_voltage_range']))
        else:
            if 'voltage_range' not in config.keys():
                self.log.warning('No z_voltage_range configured, taking [-10, 10] instead.')

        if 'a_voltage_range' in config.keys() and len(self._voltage_range) > 3:
            if float(config['a_voltage_range'][0]) < float(config['a_voltage_range'][1]):
                vlow = float(config['a_voltage_range'][0])
                vhigh = float(config['a_voltage_range'][1])
                self._voltage_range[3] = [vlow, vhigh]
            else:
                self.log.warning(
                    'Configuration ({0}) of a_voltage_range incorrect, taking [-10, 10] instead.'
                    ''.format(config['a_voltage_range']))
        else:
            if 'voltage_range' not in config.keys():
                self.log.warning('No a_voltage_range configured taking [-10, 10] instead.')

        # Analog output is always needed and it does not interfere with the
        # rest, so start it always and leave it running
        if self._start_analog_output() < 0:
            self.log.error('Failed to start analog output.')
            raise Exception('Failed to start NI Card module due to analog output failure.')

    def on_deactivate(self):
        """ Shut down the NI card.
        """
        self.reset_hardware()

    # =================== SlowCounterInterface Commands ========================

    def get_constraints(self):
        """ Get hardware limits of NI device.

        @return SlowCounterConstraints: constraints class for slow counter

        FIXME: ask hardware for limits when module is loaded
        """
        constraints = SlowCounterConstraints()
        constraints.max_detectors = 4
        constraints.min_count_frequency = 1e-3
        constraints.max_count_frequency = 10e9
        constraints.counting_mode = [CountingMode.CONTINUOUS]
        return constraints

    def set_up_clock(self, clock_frequency=None, clock_channel=None, scanner=False, idle=False):
        """ Configures the hardware clock of the NiDAQ card to give the timing.

        @param float clock_frequency: if defined, this sets the frequency of
                                      the clock in Hz
        @param string clock_channel: if defined, this is the physical channel
                                     of the clock within the NI card.
        @param bool scanner: if set to True method will set up a clock function
                             for the scanner, otherwise a clock function for a
                             counter will be set.
        @param bool idle: set whether idle situation of the counter (where
                          counter is doing nothing) is defined as
                                True  = 'Voltage High/Rising Edge'
                                False = 'Voltage Low/Falling Edge'

        @return int: error code (0:OK, -1:error)
        """

        if not scanner and self._clock_daq_task is not None:
            self.log.error('Another counter clock is already running, close this one first.')
            return -1

        if scanner and self._scanner_clock_daq_task is not None:
            self.log.error('Another scanner clock is already running, close this one first.')
            return -1

        # Create handle for task, this task will generate pulse signal for
        # photon counting
        my_clock_daq_task = daq.TaskHandle()

        # assign the clock frequency, if given
        if clock_frequency is not None:
            if not scanner:
                self._clock_frequency = float(clock_frequency)
            else:
                self._scanner_clock_frequency = float(clock_frequency)

        # use the correct clock in this method
        if scanner:
            my_clock_frequency = self._scanner_clock_frequency * 2
        else:
            my_clock_frequency = self._clock_frequency

        # assign the clock channel, if given
        if clock_channel is not None:
            if not scanner:
                self._clock_channel = clock_channel
            else:
                self._scanner_clock_channel = clock_channel

        # use the correct clock channel in this method
        if scanner:
            my_clock_channel = self._scanner_clock_channel
        else:
            my_clock_channel = self._clock_channel

        # check whether only one clock pair is available, since some NI cards
        # only one clock channel pair.
        if self._scanner_clock_channel == self._clock_channel:
            if not ((self._clock_daq_task is None) and (self._scanner_clock_daq_task is None)):
                self.log.error(
                    'Only one clock channel is available!\n'
                    'Another clock is already running, close this one first '
                    'in order to use it for your purpose!')
                return -1

        # Adjust the idle state if necessary
        my_idle = daq.DAQmx_Val_High if idle else daq.DAQmx_Val_Low
        try:
            # create task for clock
            task_name = 'ScannerClock' if scanner else 'CounterClock'
            daq.DAQmxCreateTask(task_name, daq.byref(my_clock_daq_task))

            # create a digital clock channel with specific clock frequency:
            daq.DAQmxCreateCOPulseChanFreq(
                # The task to which to add the channels
                my_clock_daq_task,
                # which channel is used?
                my_clock_channel,
                # Name to assign to task (NIDAQ uses by # default the physical channel name as
                # the virtual channel name. If name is specified, then you must use the name
                # when you refer to that channel in other NIDAQ functions)
                'Clock Producer',
                # units, Hertz in our case
                daq.DAQmx_Val_Hz,
                # idle state
                my_idle,
                # initial delay
                0,
                # pulse frequency, divide by 2 such that length of semi period = count_interval
                my_clock_frequency / 2,
                # duty cycle of pulses, 0.5 such that high and low duration are both
                # equal to count_interval
                0.5)

            # Configure Implicit Timing.
            # Set timing to continuous, i.e. set only the number of samples to
            # acquire or generate without specifying timing:
            daq.DAQmxCfgImplicitTiming(
                # Define task
                my_clock_daq_task,
                # Sample Mode: set the task to generate a continuous amount of running samples
                daq.DAQmx_Val_ContSamps,
                # buffer length which stores temporarily the number of generated samples
                1000)

            if scanner:
                self._scanner_clock_daq_task=my_clock_daq_task
            else:
                # actually start the preconfigured clock task
                daq.DAQmxStartTask(my_clock_daq_task)
                self._clock_daq_task = my_clock_daq_task
        except:
            self.log.exception('Error while setting up clock.')
            return -1
        return 0

    def set_up_counter(self,
                       counter_channels=None,
                       sources=None,
                       clock_channel=None,
                       counter_buffer=None):
        """ Configures the actual counter with a given clock.

        @param list(str) counter_channels: optional, physical channel of the counter
        @param list(str) sources: optional, physical channel where the photons
                                  are to count from
        @param str clock_channel: optional, specifies the clock channel for the
                                  counter
        @param int counter_buffer: optional, a buffer of specified integer
                                   length, where in each bin the count numbers
                                   are saved.

        @return int: error code (0:OK, -1:error)
        """

        if self._clock_daq_task is None and clock_channel is None:
            self.log.error('No clock running, call set_up_clock before starting the counter.')
            return -1
        if len(self._counter_daq_tasks) > 0:
            self.log.error('Another counter is already running, close this one first.')
            return -1

        if counter_channels is not None:
            my_counter_channels = counter_channels
        else:
            my_counter_channels = self.get_counter_channels()

        if sources is not None:
            my_photon_sources = sources
        else:
            my_photon_sources = self._photon_sources

        if clock_channel is not None:
            my_clock_channel = clock_channel
        else:
            my_clock_channel = self._clock_channel

        if len(my_photon_sources) < len(my_counter_channels):
            self.log.error('You have given {0} sources but {1} counting channels.'
                           'Please give an equal or greater number of sources.'
                           ''.format(len(my_photon_sources), len(my_counter_channels)))
            return -1

        try:
            for i, ch in enumerate(my_counter_channels):
                # This task will count photons with binning defined by the clock_channel
                task = daq.TaskHandle()  # Initialize a Task
                # Create task for the counter
                daq.DAQmxCreateTask('Counter{0}'.format(i), daq.byref(task))
                # Create a Counter Input which samples with Semi-Periodes the Channel.
                # set up semi period width measurement in photon ticks, i.e. the width
                # of each pulse (high and low) generated by pulse_out_task is measured
                # in photon ticks.
                #   (this task creates a channel to measure the time between state
                #    transitions of a digital signal and adds the channel to the task
                #    you choose)
                daq.DAQmxCreateCISemiPeriodChan(
                    # define to which task to connect this function
                    task,
                    # use this counter channel
                    ch,
                    # name to assign to it
                    'Counter Channel {0}'.format(i),
                    # expected minimum count value
                    0,
                    # Expected maximum count value
                    self._max_counts / 2 / self._clock_frequency,
                    # units of width measurement, here photon ticks
                    daq.DAQmx_Val_Ticks,
                    # empty extra argument
                    '')

                # Set the Counter Input to a Semi Period input Terminal.
                # Connect the pulses from the counter clock to the counter channel
                daq.DAQmxSetCISemiPeriodTerm(
                        # The task to which to add the counter channel.
                        task,
                        # use this counter channel
                        ch,
                        # assign a named Terminal
                        my_clock_channel + 'InternalOutput')

                # Set a Counter Input Control Timebase Source.
                # Specify the terminal of the timebase which is used for the counter:
                # Define the source of ticks for the counter as self._photon_source for
                # the Scanner Task.
                daq.DAQmxSetCICtrTimebaseSrc(
                    # define to which task to connect this function
                    task,
                    # counter channel
                    ch,
                    # counter channel to output the counting results
                    my_photon_sources[i])

                # Configure Implicit Timing.
                # Set timing to continuous, i.e. set only the number of samples to
                # acquire or generate without specifying timing:
                daq.DAQmxCfgImplicitTiming(
                    # define to which task to connect this function
                    task,
                    # Sample Mode: Acquire or generate samples until you stop the task.
                    daq.DAQmx_Val_ContSamps,
                    # buffer length which stores  temporarily the number of generated samples
                    1000)

                # Set the Read point Relative To an operation.
                # Specifies the point in the buffer at which to begin a read operation.
                # Here we read most recent recorded samples:
                daq.DAQmxSetReadRelativeTo(
                    # define to which task to connect this function
                    task,
                    # Start reading samples relative to the last sample returned by the previously.
                    daq.DAQmx_Val_CurrReadPos)

                # Set the Read Offset.
                # Specifies an offset in samples per channel at which to begin a read
                # operation. This offset is relative to the location you specify with
                # RelativeTo. Here we set the Offset to 0 for multiple samples:
                daq.DAQmxSetReadOffset(task, 0)

                # Set Read OverWrite Mode.
                # Specifies whether to overwrite samples in the buffer that you have
                # not yet read. Unread data in buffer will be overwritten:
                daq.DAQmxSetReadOverWrite(
                    task,
                    daq.DAQmx_Val_DoNotOverwriteUnreadSamps)
                # add task to counter task list
                self._counter_daq_tasks.append(task)
        except:
            self.log.exception('Error while setting up counting task.')
            return -1

        try:
            for i, task in enumerate(self._counter_daq_tasks):
                # Actually start the preconfigured counter task
                daq.DAQmxStartTask(task)
        except:
            self.log.exception('Error while starting Counter')
            try:
                self.close_counter()
            except:
                self.log.exception('Could not close counter after error')
            return -1
        return 0

    def get_counter_channels(self):
        """ Returns the list of counter channel names.

        @return tuple(str): channel names

        Most methods calling this might just care about the number of channels, though.
        """
        return self._counter_channels

    def get_counter(self, samples=None):
        """ Returns the current counts per second of the counter.

        @param int samples: if defined, number of samples to read in one go.
                            How many samples are read per readout cycle. The
                            readout frequency was defined in the counter setup.
                            That sets also the length of the readout array.

        @return float [samples]: array with entries as photon counts per second
        """
        if len(self._counter_daq_tasks) < 1:
            self.log.error(
                'No counter running, call set_up_counter before reading it.')
            # in case of error return a lot of -1
            return np.ones((len(self.get_counter_channels()), samples), dtype=np.uint32) * -1

        if samples is None:
            samples = int(self._samples_number)
        else:
            samples = int(samples)
        try:
            # count data will be written here in the NumPy array of length samples
            count_data = np.empty((len(self._counter_daq_tasks), samples), dtype=np.uint32)

            # number of samples which were actually read, will be stored here
            n_read_samples = daq.int32()
            for i, task in enumerate(self._counter_daq_tasks):
                # read the counter value: This function is blocking and waits for the
                # counts to be all filled:
                daq.DAQmxReadCounterU32(
                    # read from this task
                    task,
                    # number of samples to read
                    samples,
                    # maximal timeout for the read process
                    self._RWTimeout,
                    # write the readout into this array
                    count_data[i],
                    # length of array to write into
                    samples,
                    # number of samples which were read
                    daq.byref(n_read_samples),
                    # Reserved for future use. Pass NULL (here None) to this parameter
                    None)
        except:
            self.log.exception(
                'Getting samples from counter failed.')
            # in case of error return a lot of -1
            return np.ones((len(self.get_counter_channels()), samples), dtype=np.uint32) * -1
        # normalize to counts per second and return data
        return count_data * self._clock_frequency

    def close_counter(self, scanner=False):
        """ Closes the counter or scanner and cleans up afterwards.

        @param bool scanner: specifies if the counter- or scanner- function
                             will be excecuted to close the device.
                                True = scanner
                                False = counter

        @return int: error code (0:OK, -1:error)
        """
        error = 0
        if scanner:
            for i, task in enumerate(self._scanner_counter_daq_tasks):
                try:
                    # stop the counter task
                    daq.DAQmxStopTask(task)
                    # after stopping delete all the configuration of the counter
                    daq.DAQmxClearTask(task)
                except:
                    self.log.exception('Could not close scanner counter.')
                    error = -1
            self._scanner_counter_daq_tasks = []
        else:
            for i, task in enumerate(self._counter_daq_tasks):
                try:
                    # stop the counter task
                    daq.DAQmxStopTask(task)
                    # after stopping delete all the configuration of the counter
                    daq.DAQmxClearTask(task)
                    # set the task handle to None as a safety
                except:
                    self.log.exception('Could not close counter.')
                    error = -1
            self._counter_daq_tasks = []
        return error

    def close_clock(self, scanner=False):
        """ Closes the clock and cleans up afterwards.

        @param bool scanner: specifies if the counter- or scanner- function
                             should be used to close the device.
                                True = scanner
                                False = counter

        @return int: error code (0:OK, -1:error)
        """
        if scanner:
            my_task = self._scanner_clock_daq_task
        else:
            my_task = self._clock_daq_task
        try:
            # Stop the clock task:
            daq.DAQmxStopTask(my_task)

            # After stopping delete all the configuration of the clock:
            daq.DAQmxClearTask(my_task)

            # Set the task handle to None as a safety
            if scanner:
                self._scanner_clock_daq_task = None
            else:
                self._clock_daq_task = None
        except:
            self.log.exception('Could not close clock.')
            return -1
        return 0

    # ================ End SlowCounterInterface Commands =======================

    # ================ ConfocalScannerInterface Commands =======================
    def reset_hardware(self):
        """ Resets the NI hardware, so the connection is lost and other
            programs can access it.

        @return int: error code (0:OK, -1:error)
        """
        retval = 0
        chanlist = [
            self._odmr_trigger_channel,
            self._clock_channel,
            self._scanner_clock_channel,
            self._gate_in_channel
            ]
        chanlist.extend(self._scanner_ao_channels)
        chanlist.extend(self._photon_sources)
        chanlist.extend(self._counter_channels)
        chanlist.extend(self._scanner_counter_channels)

        devicelist = []
        for channel in chanlist:
            if channel is None:
                continue
            self.log.info(channel)
            match = re.match(
                '^/(?P<dev>[0-9A-Za-z\- ]+[0-9A-Za-z\-_ ]*)/(?P<chan>[0-9A-Za-z]+)',
                channel)
            if match:
                devicelist.append(match.group('dev'))
            else:
                self.log.error('Did not find device name in {0}.'.format(channel))
        for device in set(devicelist):
            self.log.info('Reset device {0}.'.format(device))
            try:
                daq.DAQmxResetDevice(device)
            except:
                self.log.exception('Could not reset NI device {0}'.format(device))
                retval = -1
        return retval

    def get_scanner_axes(self):
        """ Scanner axes depends on how many channels tha analog output task has.
        """
        if self._scanner_ao_task is None:
            self.log.error('Cannot get channel number, analog output task does not exist.')
            return []

        n_channels = daq.uInt32()
        daq.DAQmxGetTaskNumChans(self._scanner_ao_task, n_channels)
        possible_channels = ['x', 'y', 'z', 'a']

        return possible_channels[0:int(n_channels.value)]

    def get_scanner_count_channels(self):
        """ Return list of counter channels """
        return self._scanner_counter_channels

    def get_position_range(self):
        """ Returns the physical range of the scanner.

        @return float [4][2]: array of 4 ranges with an array containing lower
                              and upper limit. The unit of the scan range is
                              meters.
        """
        return self._position_range

    def set_position_range(self, myrange=None):
        """ Sets the physical range of the scanner.

        @param float [4][2] myrange: array of 4 ranges with an array containing
                                     lower and upper limit. The unit of the
                                     scan range is meters.

        @return int: error code (0:OK, -1:error)
        """
        if myrange is None:
            myrange = [[0, 1e-6], [0, 1e-6], [0, 1e-6], [0, 1e-6]]

        if not isinstance( myrange, (frozenset, list, set, tuple, np.ndarray, ) ):
            self.log.error('Given range is no array type.')
            return -1

        if len(myrange) != 4:
            self.log.error(
                'Given range should have dimension 4, but has {0:d} instead.'
                ''.format(len(myrange)))
            return -1

        for pos in myrange:
            if len(pos) != 2:
                self.log.error(
                    'Given range limit {1:d} should have dimension 2, but has {0:d} instead.'
                    ''.format(len(pos), pos))
                return -1
            if pos[0]>pos[1]:
                self.log.error(
                    'Given range limit {0:d} has the wrong order.'.format(pos))
                return -1

        self._position_range = myrange
        return 0

    def set_voltage_range(self, myrange=None):
        """ Sets the voltage range of the NI Card.

        @param float [n][2] myrange: array containing lower and upper limit

        @return int: error code (0:OK, -1:error)
        """
        n_ch = len(self.get_scanner_axes())
        if myrange is None:
            myrange = [[-10., 10.], [-10., 10.], [-10., 10.], [-10., 10.]][0:n_ch]

        if not isinstance(myrange, (frozenset, list, set, tuple, np.ndarray)):
            self.log.error('Given range is no array type.')
            return -1

        if len(myrange) != n_ch:
            self.log.error(
                'Given range should have dimension 2, but has {0:d} instead.'
                ''.format(len(myrange)))
            return -1

        for r in myrange:
            if r[0] > r[1]:
                self.log.error('Given range limit {0:d} has the wrong order.'.format(r))
                return -1

        self._voltage_range = myrange
        return 0

    def _start_analog_output(self):
        """ Starts or restarts the analog output.

        @return int: error code (0:OK, -1:error)
        """
        try:
            # If an analog task is already running, kill that one first
            if self._scanner_ao_task is not None:
                # stop the analog output task
                daq.DAQmxStopTask(self._scanner_ao_task)

                # delete the configuration of the analog output
                daq.DAQmxClearTask(self._scanner_ao_task)

                # set the task handle to None as a safety
                self._scanner_ao_task = None

            # initialize ao channels / task for scanner, should always be active.
            # Define at first the type of the variable as a Task:
            self._scanner_ao_task = daq.TaskHandle()

            # create the actual analog output task on the hardware device. Via
            # byref you pass the pointer of the object to the TaskCreation function:
            daq.DAQmxCreateTask('ScannerAO', daq.byref(self._scanner_ao_task))
            for n, chan in enumerate(self._scanner_ao_channels):
                # Assign and configure the created task to an analog output voltage channel.
                daq.DAQmxCreateAOVoltageChan(
                    # The AO voltage operation function is assigned to this task.
                    self._scanner_ao_task,
                    # use (all) scanner ao_channels for the output
                    chan,
                    # assign a name for that channel
                    'Scanner AO Channel {0}'.format(n),
                    # minimum possible voltage
                    self._voltage_range[n][0],
                    # maximum possible voltage
                    self._voltage_range[n][1],
                    # units is Volt
                    daq.DAQmx_Val_Volts,
                    # empty for future use
                    '')
        except:
            self.log.exception('Error starting analog output task.')
            return -1
        return 0

    def _stop_analog_output(self):
        """ Stops the analog output.

        @return int: error code (0:OK, -1:error)
        """
        if self._scanner_ao_task is None:
            return -1
        retval = 0
        try:
            # stop the analog output task
            daq.DAQmxStopTask(self._scanner_ao_task)
        except:
            self.log.exception('Error stopping analog output.')
            retval = -1
        try:
            daq.DAQmxSetSampTimingType(self._scanner_ao_task, daq.DAQmx_Val_OnDemand)
        except:
            self.log.exception('Error changing analog output mode.')
            retval = -1
        return retval

    def set_up_scanner_clock(self, clock_frequency=None, clock_channel=None):
        """ Configures the hardware clock of the NiDAQ card to give the timing.

        @param float clock_frequency: if defined, this sets the frequency of
                                      the clock
        @param string clock_channel: if defined, this is the physical channel
                                     of the clock

        @return int: error code (0:OK, -1:error)
        """
        # The clock for the scanner is created on the same principle as it is
        # for the counter. Just to keep consistency, this function is a wrapper
        # around the set_up_clock.
        return self.set_up_clock(
            clock_frequency=clock_frequency,
            clock_channel=clock_channel,
            scanner=True)

    def set_up_scanner(self,
                       counter_channels=None,
                       sources=None,
                       clock_channel=None,
                       scanner_ao_channels=None):
        """ Configures the actual scanner with a given clock.

        The scanner works pretty much like the counter. Here you connect a
        created clock with a counting task. That can be seen as a gated
        counting, where the counts where sampled by the underlying clock.

        @param list(str) counter_channels: this is the physical channel of the counter
        @param list(str) sources:  this is the physical channel where the photons are to count from
        @param string clock_channel: optional, if defined, this specifies the clock for the counter
        @param list(str) scanner_ao_channels: optional, if defined, this specifies
                                           the analog output channels

        @return int: error code (0:OK, -1:error)
        """
        retval = 0
        if self._scanner_clock_daq_task is None and clock_channel is None:
            self.log.error('No clock running, call set_up_clock before starting the counter.')
            return -1

        if counter_channels is not None:
            my_counter_channels = counter_channels
        else:
            my_counter_channels = self._scanner_counter_channels

        if sources is not None:
            my_photon_sources = sources
        else:
            my_photon_sources = self._photon_sources

        if clock_channel is not None:
            self._my_scanner_clock_channel = clock_channel
        else:
            self._my_scanner_clock_channel = self._scanner_clock_channel

        if scanner_ao_channels is not None:
            self._scanner_ao_channels = scanner_ao_channels
            retval = self._start_analog_output()

        if len(my_photon_sources) < len(my_counter_channels):
            self.log.error('You have given {0} sources but {1} counting channels.'
                           'Please give an equal or greater number of sources.'
                           ''.format(len(my_photon_sources), len(my_counter_channels)))
            return -1

        try:
            # Set the Sample Timing Type. Task timing to use a sampling clock:
            # specify how the Data of the selected task is collected, i.e. set it
            # now to be sampled on demand for the analog output, i.e. when
            # demanded by software.
            daq.DAQmxSetSampTimingType(self._scanner_ao_task, daq.DAQmx_Val_OnDemand)

            for i, ch in enumerate(my_counter_channels):
                # create handle for task, this task will do the photon counting for the
                # scanner.
                task = daq.TaskHandle()

                # actually create the scanner counting task
                daq.DAQmxCreateTask('ScannerCounter{0}'.format(i), daq.byref(task))

                # Create a Counter Input which samples with Semi Perides the Channel.
                # set up semi period width measurement in photon ticks, i.e. the width
                # of each pulse (high and low) generated by pulse_out_task is measured
                # in photon ticks.
                #   (this task creates a channel to measure the time between state
                #    transitions of a digital signal and adds the channel to the task
                #    you choose)
                daq.DAQmxCreateCISemiPeriodChan(
                    # The task to which to add the channels
                    task,
                    # use this counter channel
                    ch,
                    # name to assign to it
                    'Scanner Counter Channel {0}'.format(i),
                    # expected minimum value
                    0,
                    # Expected maximum count value
                    self._max_counts / self._scanner_clock_frequency,
                    # units of width measurement, here Timebase photon ticks
                    daq.DAQmx_Val_Ticks,
                    '')

                # Set the Counter Input to a Semi Period input Terminal.
                # Connect the pulses from the scanner clock to the scanner counter
                daq.DAQmxSetCISemiPeriodTerm(
                    # The task to which to add the counter channel.
                    task,
                    # use this counter channel
                    ch,
                    # assign a Terminal Name
                    self._my_scanner_clock_channel + 'InternalOutput')

                # Set a CounterInput Control Timebase Source.
                # Specify the terminal of the timebase which is used for the counter:
                # Define the source of ticks for the counter as self._photon_source for
                # the Scanner Task.
                daq.DAQmxSetCICtrTimebaseSrc(
                    # define to which task to# connect this function
                    task,
                    # counter channel to output the# counting results
                    ch,
                    # which channel to count
                    my_photon_sources[i])
                self._scanner_counter_daq_tasks.append(task)
        except:
            self.log.exception('Error while setting up scanner.')
            retval = -1

        return retval

    def scanner_set_position(self, x=None, y=None, z=None, a=None):
        """Move stage to x, y, z, a (where a is the fourth voltage channel).

        #FIXME: No volts
        @param float x: postion in x-direction (volts)
        @param float y: postion in y-direction (volts)
        @param float z: postion in z-direction (volts)
        @param float a: postion in a-direction (volts)

        @return int: error code (0:OK, -1:error)
        """

        if self.getState() == 'locked':
            self.log.error('Another scan_line is already running, close this one first.')
            return -1

        if x is not None:
            if not(self._position_range[0][0] <= x <= self._position_range[0][1]):
                self.log.error('You want to set x out of range: {0:f}.'.format(x))
                return -1
            self._current_position[0] = np.float(x)

        if y is not None:
            if not(self._position_range[1][0] <= y <= self._position_range[1][1]):
                self.log.error('You want to set y out of range: {0:f}.'.format(y))
                return -1
            self._current_position[1] = np.float(y)

        if z is not None:
            if not(self._position_range[2][0] <= z <= self._position_range[2][1]):
                self.log.error('You want to set z out of range: {0:f}.'.format(z))
                return -1
            self._current_position[2] = np.float(z)

        if a is not None:
            if not(self._position_range[3][0] <= a <= self._position_range[3][1]):
                self.log.error('You want to set a out of range: {0:f}.'.format(a))
                return -1
            self._current_position[3] = np.float(a)

        # the position has to be a vstack
        my_position = np.vstack(self._current_position)

        # then directly write the position to the hardware
        try:
            self._write_scanner_ao(
                voltages=self._scanner_position_to_volt(my_position),
                start=True)
        except:
            return -1
        return 0

    def _write_scanner_ao(self, voltages, length=1, start=False):
        """Writes a set of voltages to the analog outputs.

        @param float[][n] voltages: array of n-part tuples defining the voltage
                                    points
        @param int length: number of tuples to write
        @param bool start: write imediately (True)
                           or wait for start of task (False)

        n depends on how many channels are configured for analog output
        """
        # Number of samples which were actually written, will be stored here.
        # The error code of this variable can be asked with .value to check
        # whether all channels have been written successfully.
        self._AONwritten = daq.int32()
        # write the voltage instructions for the analog output to the hardware
        daq.DAQmxWriteAnalogF64(
            # write to this task
            self._scanner_ao_task,
            # length of the command (points)
            length,
            # start task immediately (True), or wait for software start (False)
            start,
            # maximal timeout in seconds for# the write process
            self._RWTimeout,
            # Specify how the samples are arranged: each pixel is grouped by channel number
            daq.DAQmx_Val_GroupByChannel,
            # the voltages to be written
            voltages,
            # The actual number of samples per channel successfully written to the buffer
            daq.byref(self._AONwritten),
            # Reserved for future use. Pass NULL(here None) to this parameter
            None)
        return self._AONwritten.value

    def _scanner_position_to_volt(self, positions=None):
        """ Converts a set of position pixels to acutal voltages.

        @param float[][n] positions: array of n-part tuples defining the pixels

        @return float[][n]: array of n-part tuples of corresponing voltages

        The positions is typically a matrix like
            [[x_values], [y_values], [z_values], [a_values]]
            but x, xy, xyz and xyza are allowed formats.
        """

        if not isinstance(positions, (frozenset, list, set, tuple, np.ndarray, )):
            self.log.error('Given position list is no array type.')
            return np.array([np.NaN])

        vlist = []
        for i, position in enumerate(positions):
            vlist.append(
                (self._voltage_range[i][1] - self._voltage_range[i][0])
                / (self._position_range[i][1] - self._position_range[i][0])
                * (position - self._position_range[i][0])
                + self._voltage_range[i][0]
            )
        volts = np.vstack(vlist)

        for i, v in enumerate(volts):
            if v.min() < self._voltage_range[i][0] or v.max() > self._voltage_range[i][1]:
                self.log.error(
                    'Voltages ({0}, {1}) exceed the limit, the positions have to '
                    'be adjusted to stay in the given range.'.format(v.min(), v.max()))
                return np.array([np.NaN])
        return volts

    def get_scanner_position(self):
        """ Get the current position of the scanner hardware.

        @return float[]: current position in (x, y, z, a).
        """
        return self._current_position

    def _set_up_line(self, length=100):
        """ Sets up the analog output for scanning a line.

        Connect the timing of the Analog scanning task with the timing of the
        counting task.

        @param int length: length of the line in pixel

        @return int: error code (0:OK, -1:error)
        """
        if len(self._scanner_counter_daq_tasks) < 1:
            self.log.error('No counter is running, cannot scan a line without one.')
            return -1

        self._line_length = length

        try:
            # Just a formal check whether length is not a too huge number
            if length < np.inf:

                # Configure the Sample Clock Timing.
                # Set up the timing of the scanner counting while the voltages are
                # being scanned (i.e. that you go through each voltage, which
                # corresponds to a position. How fast the voltages are being
                # changed is combined with obtaining the counts per voltage peak).
                daq.DAQmxCfgSampClkTiming(
                    # add to this task
                    self._scanner_ao_task,
                    # use this channel as clock
                    self._my_scanner_clock_channel + 'InternalOutput',
                    # Maximum expected clock frequency
                    self._scanner_clock_frequency,
                    # Generate sample on falling edge
                    daq.DAQmx_Val_Falling,
                    # generate finite number of samples
                    daq.DAQmx_Val_FiniteSamps,
                    # number of samples to generate
                    self._line_length)

            # Configure Implicit Timing for the clock.
            # Set timing for scanner clock task to the number of pixel.
            daq.DAQmxCfgImplicitTiming(
                # define task
                self._scanner_clock_daq_task,
                # only a limited number of# counts
                daq.DAQmx_Val_FiniteSamps,
                # count twice for each voltage +1 for safety
                self._line_length + 1)

            for i, task in enumerate(self._scanner_counter_daq_tasks):
                # Configure Implicit Timing for the scanner counting task.
                # Set timing for scanner count task to the number of pixel.
                daq.DAQmxCfgImplicitTiming(
                    # define task
                    task,
                    # only a limited number of counts
                    daq.DAQmx_Val_FiniteSamps,
                    # count twice for each voltage +1 for safety
                    2 * self._line_length + 1)

                # Set the Read point Relative To an operation.
                # Specifies the point in the buffer at which to begin a read operation,
                # here we read samples from beginning of acquisition and do not overwrite
                daq.DAQmxSetReadRelativeTo(
                    # define to which task to connect this function
                    task,
                    # Start reading samples relative to the last sample returned
                    # by the previous read
                    daq.DAQmx_Val_CurrReadPos)

                # Set the Read Offset.
                # Specifies an offset in samples per channel at which to begin a read
                # operation. This offset is relative to the location you specify with
                # RelativeTo. Here we do not read the first sample.
                daq.DAQmxSetReadOffset(
                    # connect to this task
                    task,
                    # Offset after which to read
                    1)

                # Set Read OverWrite Mode.
                # Specifies whether to overwrite samples in the buffer that you have
                # not yet read. Unread data in buffer will be overwritten:
                daq.DAQmxSetReadOverWrite(
                    task,
                    daq.DAQmx_Val_DoNotOverwriteUnreadSamps)
        except:
            self.log.exception('Error while setting up scanner to scan a line.')
            return -1
        return 0

    def scan_line(self, line_path=None, pixel_clock=False):
        """ Scans a line and return the counts on that line.

        @param float[c][m] line_path: array of c-tuples defining the voltage points
            (m = samples per line)
        @param bool pixel_clock: whether we need to output a pixel clock for this line

        @return float[m][n]: m (samples per line) n-channel photon counts per second

        The input array looks for a xy scan of 5x5 points at the position z=-2
        like the following:
            [ [1, 2, 3, 4, 5], [1, 1, 1, 1, 1], [-2, -2, -2, -2] ]
        n is the number of scanner axes, which can vary. Typical values are 2 for galvo scanners,
        3 for xyz scanners and 4 for xyz scanners with a special function on the a axis.
        """
        if len(self._scanner_counter_daq_tasks) < 1:
            self.log.error('No counter is running, cannot scan a line without one.')
            return np.array([[-1.]])

        if not isinstance(line_path, (frozenset, list, set, tuple, np.ndarray, ) ):
            self.log.error('Given line_path list is not array type.')
            return np.array([[-1.]])
        try:
            # set task timing to use a sampling clock:
            # specify how the Data of the selected task is collected, i.e. set it
            # now to be sampled by a hardware (clock) signal.
            daq.DAQmxSetSampTimingType(self._scanner_ao_task, daq.DAQmx_Val_SampClk)
            self._set_up_line(np.shape(line_path)[1])
            line_volts = self._scanner_position_to_volt(line_path)
            # write the positions to the analog output
            written_voltages = self._write_scanner_ao(
                voltages=line_volts,
                length=self._line_length,
                start=False)

            # start the timed analog output task
            daq.DAQmxStartTask(self._scanner_ao_task)

            for i, task in enumerate(self._scanner_counter_daq_tasks):
                daq.DAQmxStopTask(task)

            daq.DAQmxStopTask(self._scanner_clock_daq_task)

            if pixel_clock and self._pixel_clock_channel is not None:
                daq.DAQmxConnectTerms(
                    self._scanner_clock_channel + 'InternalOutput',
                    self._pixel_clock_channel,
                    daq.DAQmx_Val_DoNotInvertPolarity)

            # start the scanner counting task that acquires counts synchroneously
            for i, task in enumerate(self._scanner_counter_daq_tasks):
                daq.DAQmxStartTask(task)

            daq.DAQmxStartTask(self._scanner_clock_daq_task)

            for i, task in enumerate(self._scanner_counter_daq_tasks):
                # wait for the scanner counter to finish
                daq.DAQmxWaitUntilTaskDone(
                    # define task
                    task,
                    # Maximum timeout for the counter times the positions. Unit is seconds.
                    self._RWTimeout * 2 * self._line_length)

            # wait for the scanner clock to finish
            daq.DAQmxWaitUntilTaskDone(
                # define task
                self._scanner_clock_daq_task,
                # maximal timeout for the counter times the positions
                self._RWTimeout * 2 * self._line_length)

            # count data will be written here
            self._scan_data = np.empty(
                (len(self.get_scanner_count_channels()), 2 * self._line_length),
                dtype=np.uint32)

            # number of samples which were read will be stored here
            n_read_samples = daq.int32()
            for i, task in enumerate(self._scanner_counter_daq_tasks):
                # actually read the counted photons
                daq.DAQmxReadCounterU32(
                    # read from this task
                    task,
                    # read number of double the # number of samples
                    2 * self._line_length,
                    # maximal timeout for the read# process
                    self._RWTimeout,
                    # write into this array
                    self._scan_data[i],
                    # length of array to write into
                    2 * self._line_length,
                    # number of samples which were actually read
                    daq.byref(n_read_samples),
                    # Reserved for future use. Pass NULL(here None) to this parameter.
                    None)

                # stop the counter task
                daq.DAQmxStopTask(task)

            # stop the clock task
            daq.DAQmxStopTask(self._scanner_clock_daq_task)

            # stop the analog output task
            self._stop_analog_output()

            if pixel_clock and self._pixel_clock_channel is not None:
                daq.DAQmxDisconnectTerms(
                    self._scanner_clock_channel + 'InternalOutput',
                    self._pixel_clock_channel)

            # create a new array for the final data (this time of the length
            # number of samples):
            self._real_data = np.empty(
                (len(self.get_scanner_count_channels()), self._line_length),
                dtype=np.uint32)

            # add up adjoint pixels to also get the counts from the low time of
            # the clock:
            self._real_data = self._scan_data[:, ::2]
            self._real_data += self._scan_data[:, 1::2]

            # update the scanner position instance variable
            self._current_position = list(line_path[:, -1])
        except:
            self.log.exception('Error while scanning line.')
            return np.array([[-1.]])
        # return values is a rate of counts/s
        return (self._real_data * self._scanner_clock_frequency).transpose()

    def close_scanner(self):
        """ Closes the scanner and cleans up afterwards.

        @return int: error code (0:OK, -1:error)
        """
        a = self._stop_analog_output()
        c = self.close_counter(scanner=True)
        return -1 if a < 0 or c < 0 else 0

    def close_scanner_clock(self):
        """ Closes the clock and cleans up afterwards.

        @return int: error code (0:OK, -1:error)
        """
        return self.close_clock(scanner=True)

    # ================ End ConfocalScannerInterface Commands ===================

    # ==================== ODMRCounterInterface Commands =======================
    def set_up_odmr_clock(self, clock_frequency=None, clock_channel=None):
        """ Configures the hardware clock of the NiDAQ card to give the timing.

        @param float clock_frequency: if defined, this sets the frequency of
                                      the clock
        @param string clock_channel: if defined, this is the physical channel
                                     of the clock

        @return int: error code (0:OK, -1:error)
        """
        return self.set_up_clock(
            clock_frequency=clock_frequency,
            clock_channel=clock_channel,
            scanner=True,
            idle=False)

    def set_up_odmr(self, counter_channel=None, photon_source=None,
                    clock_channel=None, odmr_trigger_channel=None):
        """ Configures the actual counter with a given clock.

        @param string counter_channel: if defined, this is the physical channel
                                       of the counter
        @param string photon_source: if defined, this is the physical channel
                                     where the photons are to count from
        @param string clock_channel: if defined, this specifies the clock for
                                     the counter
        @param string odmr_trigger_channel: if defined, this specifies the
                                            trigger output for the microwave

        @return int: error code (0:OK, -1:error)
        """
        if self._scanner_clock_daq_task is None and clock_channel is None:
            self.log.error('No clock running, call set_up_clock before starting the counter.')
            return -1
        if len(self._scanner_counter_daq_tasks) > 0:
            self.log.error('Another counter is already running, close this one first.')
            return -1

        if clock_channel is not None:
            my_clock_channel = clock_channel
        else:
            my_clock_channel = self._scanner_clock_channel

        if counter_channel is not None:
            my_counter_channel = counter_channel
        else:
            my_counter_channel = self._scanner_counter_channels[0]

        if photon_source is not None:
            my_photon_source = photon_source
        else:
            my_photon_source = self._photon_sources[0]

        # this task will count photons with binning defined by the clock_channel
        task = daq.TaskHandle()
        try:
            # create task for the counter
            daq.DAQmxCreateTask('ODMRCounter', daq.byref(task))

            # set up semi period width measurement in photon ticks, i.e. the width
            # of each pulse (high and low) generated by pulse_out_task is measured
            # in photon ticks.
            #   (this task creates a channel to measure the time between state
            #    transitions of a digital signal and adds the channel to the task
            #    you choose)
            daq.DAQmxCreateCISemiPeriodChan(
                # define to which task to# connect this function
                task,
                # use this counter channel
                my_counter_channel,
                # name to assign to it
                'ODMR Counter',
                # Expected minimum count value
                0,
                # Expected maximum count value
                self._max_counts / self._scanner_clock_frequency,
                # units of width measurement, here photon ticks
                daq.DAQmx_Val_Ticks,
                '')

            # connect the pulses from the clock to the counter
            daq.DAQmxSetCISemiPeriodTerm(
                task,
                my_counter_channel,
                my_clock_channel + 'InternalOutput')

            # define the source of ticks for the counter as self._photon_source
            daq.DAQmxSetCICtrTimebaseSrc(
                task,
                my_counter_channel,
                my_photon_source)

            # start and stop pulse task to correctly initiate idle state high voltage.
            daq.DAQmxStartTask(self._scanner_clock_daq_task)
            # otherwise, it will be low until task starts, and MW will receive wrong pulses.
            daq.DAQmxStopTask(self._scanner_clock_daq_task)

            # connect the clock to the trigger channel to give triggers for the
            # microwave
            daq.DAQmxConnectTerms(
                self._scanner_clock_channel + 'InternalOutput',
                self._odmr_trigger_channel,
                daq.DAQmx_Val_DoNotInvertPolarity)
            self._scanner_counter_daq_tasks.append(task)
        except:
            self.log.exception('Error while setting up ODMR scan.')
            return -1
        return 0

    def set_odmr_length(self, length=100):
        """ Sets up the trigger sequence for the ODMR and the triggered microwave.

        @param int length: length of microwave sweep in pixel

        @return int: error code (0:OK, -1:error)
        """
        if len(self._scanner_counter_daq_tasks) < 1:
            self.log.error('No counter is running, cannot do ODMR without one.')
            return -1

        self._odmr_length = length
        try:
            # set timing for odmr clock task to the number of pixel.
            daq.DAQmxCfgImplicitTiming(
                # define task
                self._scanner_clock_daq_task,
                # only a limited number of counts
                daq.DAQmx_Val_FiniteSamps,
                # count twice for each voltage +1 for starting this task.
                # This first pulse will start the count task.
                self._odmr_length + 1)

            # set timing for odmr count task to the number of pixel.
            daq.DAQmxCfgImplicitTiming(
                # define task
                self._scanner_counter_daq_tasks[0],
                # only a limited number of counts
                daq.DAQmx_Val_ContSamps,
                # count twice for each voltage +1 for starting this task.
                # This first pulse will start the count task.
                2 * (self._odmr_length + 1))

            # read samples from beginning of acquisition, do not overwrite
            daq.DAQmxSetReadRelativeTo(
                self._scanner_counter_daq_tasks[0],
                daq.DAQmx_Val_CurrReadPos)

            # do not read first sample
            daq.DAQmxSetReadOffset(
                self._scanner_counter_daq_tasks[0],
                0)

            # unread data in buffer will be overwritten
            daq.DAQmxSetReadOverWrite(
                self._scanner_counter_daq_tasks[0],
                daq.DAQmx_Val_DoNotOverwriteUnreadSamps)
        except:
            self.log.exception('Error while setting up ODMR counter.')
            return -1
        return 0

    def count_odmr(self, length=100):
        """ Sweeps the microwave and returns the counts on that sweep.

        @param int length: length of microwave sweep in pixel

        @return float[]: the photon counts per second
        """
        if len(self._scanner_counter_daq_tasks) < 1:
            self.log.error(
                'No counter is running, cannot scan an ODMR line without one.')
            return np.array([-1.])

        # check if length setup is correct, if not, adjust.
        self.set_odmr_length(length)
        try:
            # start the scanner counting task that acquires counts synchroneously
            daq.DAQmxStartTask(self._scanner_counter_daq_tasks[0])
        except:
            self.log.exception('Cannot start ODMR counter.')
            return np.array([-1.])
        try:
            daq.DAQmxStartTask(self._scanner_clock_daq_task)

            # wait for the scanner clock to finish
            daq.DAQmxWaitUntilTaskDone(
                # define task
                self._scanner_clock_daq_task,
                # maximal timeout for the counter times the positions
                self._RWTimeout * 2 * self._odmr_length)

            # count data will be written here
            self._odmr_data = np.full(
                (2 * self._odmr_length + 1, ),
                222,
                dtype=np.uint32)

            #number of samples which were read will be stored here
            n_read_samples = daq.int32()

            # actually read the counted photons
            daq.DAQmxReadCounterU32(
                # read from this task
                self._scanner_counter_daq_tasks[0],
                # Read number of double the# number of samples
                2 * self._odmr_length + 1,
                # Maximal timeout for the read # process
                self._RWTimeout,
                # write into this array
                self._odmr_data,
                # length of array to write into
                2 * self._odmr_length + 1,
                # number of samples which were actually read
                daq.byref(n_read_samples),
                # Reserved for future use. Pass NULL (here None) to this parameter.
                None)

            # stop the counter task
            daq.DAQmxStopTask(self._scanner_counter_daq_tasks[0])
            daq.DAQmxStopTask(self._scanner_clock_daq_task)

            # create a new array for the final data (this time of the length
            # number of samples)
            self._real_data = np.zeros((self._odmr_length, ), dtype=np.uint32)

            # add upp adjoint pixels to also get the counts from the low time of
            # the clock:
            self._real_data = self._odmr_data[:-1:2]
            self._real_data += self._odmr_data[1:-1:2]

            return self._real_data * self._scanner_clock_frequency
        except:
            self.log.exception('Error while counting for ODMR.')
            return np.array([-1.])

    def close_odmr(self):
        """ Closes the odmr and cleans up afterwards.

        @return int: error code (0:OK, -1:error)
        """
        retval = 0
        try:
            # disconnect the trigger channel
            daq.DAQmxDisconnectTerms(
                self._scanner_clock_channel + 'InternalOutput',
                self._odmr_trigger_channel)
        except:
            self.log.exception('Error while disconnecting ODMR clock channel.')
            retval = -1
        retval = -1 if self.close_counter(scanner=True) < 0 or retval < 0 else 0
        return retval

    def close_odmr_clock(self):
        """ Closes the odmr and cleans up afterwards.

        @return int: error code (0:OK, -1:error)
        """
        return self.close_clock(scanner=True)

    # ================== End ODMRCounterInterface Commands ====================

    def get_status(self):
        """ Receives the current status of the Fast Counter and outputs it as
            return value.

        0 = unconfigured
        1 = idle
        2 = running
        3 = paused
        -1 = error state
        """
        if self._gated_counter_daq_task is None:
            return 0
        else:
            # return value represents a uint32 value, i.e.
            #   task_done = 0  => False, i.e. device is runnin
            #   task_done !=0  => True, i.e. device has stopped
            task_done = daq.bool32()

            ret_v = daq.DAQmxIsTaskDone(
                # task reference
                self._gated_counter_daq_task,
                # reference to bool value.
                daq.byref(task_done))

            if ret_v != 0:
                return ret_v

            if task_done.value() == 0:
                return 1
            else:
                return 2

    # ======================== Gated photon counting ==========================

    def set_up_gated_counter(self, buffer_length, read_available_samples=False):
        """ Initializes and starts task for external gated photon counting.

        @param int buffer_length: Defines how long the buffer to be filled with
                                  samples should be. If buffer is full, program
                                  crashes, so use upper bound. Some reference
                                  calculated with sample_rate (in Samples/second)
                                  divided by Buffer_size:
                                  sample_rate/Buffer_size =
                                      no rate     /  10kS,
                                      (0-100S/s)  /  10kS
                                      (101-10kS/s)/   1kS,
                                      (10k-1MS/s) / 100kS,
                                      (>1MS/s)    / 1Ms
        @param bool read_available_samples: if False, NiDaq waits for the
                                            sample you asked for to be in the
                                            buffer before, if True it returns
                                            what is in buffer until 'samples'
                                            is full
        """
        if self._gated_counter_daq_task is not None:
            self.log.error(
                'Another gated counter is already running, close this one first.')
            return -1

        try:
            # This task will count photons with binning defined by pulse task
            # Initialize a Task
            self._gated_counter_daq_task = daq.TaskHandle()
            daq.DAQmxCreateTask('GatedCounter', daq.byref(self._gated_counter_daq_task))

            # Set up pulse width measurement in photon ticks, i.e. the width of
            # each pulse generated by pulse_out_task is measured in photon ticks:
            daq.DAQmxCreateCIPulseWidthChan(
                # add to this task
                self._gated_counter_daq_task,
                # use this counter
                self._counter_channel,
                # name you assign to it
                'Gated Counting Task',
                # expected minimum value
                0,
                # expected maximum value
                self._max_counts,
                # units of width measurement,  here photon ticks.
                daq.DAQmx_Val_Ticks,
                # start pulse width measurement on rising edge
                self._counting_edge,
                '')

            # Set the pulses to counter self._counter_channel
            daq.DAQmxSetCIPulseWidthTerm(
                self._gated_counter_daq_task,
                self._counter_channel,
                self._gate_in_channel)

            # Set the timebase for width measurement as self._photon_source, i.e.
            # define the source of ticks for the counter as self._photon_source.
            daq.DAQmxSetCICtrTimebaseSrc(
                self._gated_counter_daq_task,
                self._counter_channel,
                self._photon_source)

            # set timing to continuous
            daq.DAQmxCfgImplicitTiming(
                # define to which task to connect this function.
                self._gated_counter_daq_task,
                # Sample Mode: set the task to generate a continuous amount of running samples
                daq.DAQmx_Val_ContSamps,
                # buffer length which stores temporarily the number of generated samples
                buffer_length)

            # Read samples from beginning of acquisition, do not overwrite
            daq.DAQmxSetReadRelativeTo(self._gated_counter_daq_task, daq.DAQmx_Val_CurrReadPos)

            # If this is set to True, then the NiDaq will not wait for the sample
            # you asked for to be in the buffer before read out but immediately
            # hand back all samples until samples is reached.
            if read_available_samples:
                daq.DAQmxSetReadReadAllAvailSamp(self._gated_counter_daq_task, True)

            # Do not read first sample:
            daq.DAQmxSetReadOffset(self._gated_counter_daq_task, 0)

            # Unread data in buffer is not overwritten
            daq.DAQmxSetReadOverWrite(
                self._gated_counter_daq_task,
                daq.DAQmx_Val_DoNotOverwriteUnreadSamps)
        except:
            self.log.exception('Error while setting up gated counting.')
            return -1
        return 0

    def start_gated_counter(self):
        """Actually start the preconfigured counter task

        @return int: error code (0:OK, -1:error)
        """
        if self._gated_counter_daq_task is None:
            self.log.error(
                'Cannot start Gated Counter Task since it is notconfigured!\n'
                'Run the set_up_gated_counter routine.')
            return -1

        try:
            daq.DAQmxStartTask(self._gated_counter_daq_task)
        except:
            self.log.exception('Error while starting up gated counting.')
            return -1
        return 0


    def get_gated_counts(self, samples=None, timeout=None, read_available_samples=False):
        """ Returns latest count samples acquired by gated photon counting.

        @param int samples: if defined, number of samples to read in one go.
                            How many samples are read per readout cycle. The
                            readout frequency was defined in the counter setup.
                            That sets also the length of the readout array.
        @param int timeout: Maximal timeout for the read process. Since nidaq
                            waits for all samples to be acquired, make sure
                            this is long enough.
        @param bool read_available_samples : if False, NiDaq waits for the
                                             sample you asked for to be in the
                                             buffer before, True it returns
                                             what is in buffer until 'samples'
                                             is full.
        """
        if samples is None:
            samples = int(self._samples_number)
        else:
            samples = int(samples)

        if timeout is None:
            timeout = self._RWTimeout

        # Count data will be written here
        _gated_count_data = np.empty([2,samples], dtype=np.uint32)

        # Number of samples which were read will be stored here
        n_read_samples = daq.int32()

        if read_available_samples:
            # If the task acquires a finite number of samples
            # and you set this parameter to -1, the function
            # waits for the task to acquire all requested
            # samples, then reads those samples.
            num_samples = -1
        else:
            num_samples = int(samples)
        try:
            daq.DAQmxReadCounterU32(
                # read from this task
                self._gated_counter_daq_task,
                # read number samples
                num_samples,
                # maximal timeout for the read process
                timeout,
                _gated_count_data[0],
                # write into this array
                # length of array to write into
                samples,
                # number of samples which were actually read.
                daq.byref(n_read_samples),
                # Reserved for future use. Pass NULL (here None) to this parameter
                None)

            # Chops the array or read sample to the length that it exactly returns
            # acquired data and not more
            if read_available_samples:
                return _gated_count_data[0][:n_read_samples.value], n_read_samples.value
            else:
                return _gated_count_data
        except:
            self.log.exception('Error while reading gated count data.')
            return np.array([-1])

    def stop_gated_counter(self):
        """Actually start the preconfigured counter task

        @return int: error code (0:OK, -1:error)
        """
        if self._gated_counter_daq_task is None:
            self.log.error(
                'Cannot stop Gated Counter Task since it is not running!\n'
                'Start the Gated Counter Task before you can actually stop it!')
            return -1
        try:
            daq.DAQmxStopTask(self._gated_counter_daq_task)
        except:
            self.log.exception('Error while stopping gated counting.')
            return -1
        return 0

    def close_gated_counter(self):
        """ Clear tasks, so that counters are not in use any more.

        @return int: error code (0:OK, -1:error)
        """
        retval = 0
        try:
            # stop the task
            daq.DAQmxStopTask(self._gated_counter_daq_task)
        except:
            self.log.exception('Error while closing gated counter.')
            retval = -1
        try:
            # clear the task
            daq.DAQmxClearTask(self._gated_counter_daq_task)
            self._gated_counter_daq_task = None
        except:
            self.log.exception('Error while clearing gated counter.')
            retval = -1
        return retval
<<<<<<< HEAD
=======


class SlowGatedNICard(NICard):
    """ Enable the usage of the gated counter in the slow counter interface.
    Overwrite in this new class therefore the appropriate methods. """

    _modtype = 'SlowGatedNICard'
    _modclass = 'hardware'

    def on_activate(self):
        """ Starts up the NI Card at activation.
        """
        self._gated_counter_daq_task = None
        # used as a default for expected maximum counts
        self._max_counts = 3e7
        # timeout for the Read or/and write process in s
        self._RWTimeout = 5
        # in Hz
        self._clock_frequency_default = 100
        # number of readout samples mainly used for gated counter
        self._samples_number_default = 50
        # count on rising edge mainly used for gated counter
        self._counting_edge_default = True

        self._counter_channel = '/Dev1/Ctr0'

        config = self.getConfiguration()

        if 'photon_source' in config.keys():
            self._photon_source=config['photon_source']
        else:
            self.log.error(
                'No parameter "photon_source" configured.\n'
                'Assign to that parameter an appropriated channel from your NI Card!')

        if 'gate_in_channel' in config.keys():
            self._gate_in_channel = config['gate_in_channel']
        else:
            self.log.error(
                'No parameter "gate_in_channel" configured. '
                'Choose the proper channel on your NI Card and assign it to that parameter!')

        if 'counting_edge_rising' in config.keys():
            if config['counting_edge_rising']:
                self._counting_edge = daq.DAQmx_Val_Rising
            else:
                self._counting_edge = daq.DAQmx_Val_Falling
        else:
            self.log.warning(
                'No parameter "counting_edge_rising" configured.\n'
                'Set this parameter either to True (rising edge) or to False (falling edge).\n'
                'Taking the default value {0}'.format(self._counting_edge_default))

            self._counting_edge = self._counting_edge_default

        if 'samples_number' in config.keys():
            self._samples_number = config['samples_number']
        else:
            self._samples_number = self._samples_number_default
            self.log.warning(
                'No parameter "samples_number" configured taking the default value "{0}" instead.'
                ''.format(self._samples_number_default))
            self._samples_number = self._samples_number_default

    def get_constraints(self):
        """ Get hardware limits of NI device.

        @return SlowCounterConstraints: constraints class for slow counter

        FIXME: ask hardware for limits when module is loaded
        """
        constraints = SlowCounterConstraints()
        constraints.max_detectors = 4
        constraints.min_count_frequency = 1e-3
        constraints.max_count_frequency = 10e9
        constraints.counting_mode = [CountingMode.FINITE_GATED]
        return constraints

    #overwrite the SlowCounterInterface commands of the class NICard:
    def set_up_clock(self, clock_frequency=None, clock_channel=None):
        """ Configures the hardware clock of the NiDAQ card to give the timing.

        @param float clock_frequency: if defined, this sets the frequency of
                                      the clock
        @param string clock_channel: if defined, this is the physical channel
                                     of the clock

        @return int: error code (0:OK, -1:error)
        """
        # ignore that command. For an gated counter (with external trigger
        # you do not need a clock signal).
        return 0

    def set_up_counter(self,
                       counter_channel=None,
                       photon_source=None,
                       counter_channel2=None,
                       photon_source2=None,
                       clock_channel=None,
                       counter_buffer=None):
        """ Configures the actual counter with a given clock.

        @param str counter_channel: optional, physical channel of the counter
        @param str photon_source: optional, physical channel where the photons
                                  are to count from
        @param str counter_channel2: optional, physical channel of the counter 2
        @param str photon_source2: optional, second physical channel where the
                                   photons are to count from
        @param str clock_channel: optional, specifies the clock channel for the
                                  counter
        @param int counter_buffer: optional, a buffer of specified integer
                                   length, where in each bin the count numbers
                                   are saved.

        @return int: error code (0:OK, -1:error)
        """
        if self.set_up_gated_counter(buffer_length=counter_buffer) < 0:
            return -1
        return self.start_gated_counter()

    def get_counter(self, samples=None):
        """ Returns the current counts per second of the counter.

        @param int samples: if defined, number of samples to read in one go

        @return numpy.array(uint32): the photon counts per second
        """
        return self.get_gated_counts(samples=samples)

    def close_counter(self):
        """ Closes the counter and cleans up afterwards.

        @return int: error code (0:OK, -1:error)
        """
        if self.stop_gated_counter() < 0:
            return -1
        return self.close_gated_counter()

    def close_clock(self):
        """ Closes the clock and cleans up afterwards.

        @return int: error code (0:OK, -1:error)
        """
        return 0
>>>>>>> 54d75219
<|MERGE_RESOLUTION|>--- conflicted
+++ resolved
@@ -25,7 +25,7 @@
 
 import PyDAQmx as daq
 
-from core.module import Base, ConfigOption
+from core.base import Base
 from interface.slow_counter_interface import SlowCounterInterface
 from interface.slow_counter_interface import SlowCounterConstraints
 from interface.slow_counter_interface import CountingMode
@@ -138,25 +138,18 @@
     _modtype = 'NICard'
     _modclass = 'hardware'
 
-    # config options
-    _clock_channel = ConfigOption('clock_channel', missing='error')
-    _clock_frequency = ConfigOption('clock_frequency', 100, missing='warn')
-    _scanner_clock_channel = ConfigOption('scanner_clock_channel')
-    _scanner_clock_frequency = ConfigOption('scanner_clock_frequency', 100, missing='warn')
-    _pixel_clock_channel = ConfigOption('pixel_clock_channel', None)
-    _gate_in_channel = ConfigOption('gate_in_channel', missing='error')
-    # number of readout samples, mainly used for gated counter
-    _samples_number = ConfigOption('samples_number', 50, missing='warn')
-    _odmr_trigger_channel = ConfigOption('odmr_trigger_channel', missing='error')
-    # used as a default for expected maximum counts
-    _max_counts = ConfigOption('max_counts', 3e7)
-    # timeout for the Read or/and write process in s
-    _RWTimeout = ConfigOption('read_write_timeout', 10)
-    _counting_edge_rising = ConfigOption('counting_edge_rising', True, missing='warn')
-
-    def on_activate(self):
+    def on_activate(self, e=None):
         """ Starts up the NI Card at activation.
-        """
+
+        @param object e: Event class object from Fysom.
+                         An object created by the state machine module Fysom,
+                         which is connected to a specific event (have a look in
+                         the Base Class). This object contains the passed event,
+                         the state before the event happened and the destination
+                         of the state which should be reached after the event
+                         had happened.
+        """
+
         # the tasks used on that hardware device:
         self._counter_daq_tasks = []
         self._clock_daq_task = None
@@ -166,6 +159,16 @@
         self._line_length = None
         self._odmr_length = None
         self._gated_counter_daq_task = None
+
+        # used as a default for expected maximum counts
+        self._max_counts = 3e7
+        # timeout for the Read or/and write process in s
+        self._RWTimeout = 10
+
+        self._clock_frequency_default = 100             # in Hz
+        self._scanner_clock_frequency_default = 100     # in Hz
+        # number of readout samples, mainly used for gated counter
+        self._samples_number_default = 50
 
         config = self.getConfiguration()
 
@@ -206,6 +209,20 @@
                 'Assign to that parameter an appropriate channel from your NI Card, '
                 'otherwise you cannot control the analog channels!')
 
+        if 'odmr_trigger_channel' in config.keys():
+            self._odmr_trigger_channel = config['odmr_trigger_channel']
+        else:
+            self.log.error(
+                'No parameter "odmr_trigger_channel" found in configuration!\n'
+                'Assign to that parameter an appropriate channel from your NI Card!')
+
+        if 'clock_channel' in config.keys():
+            self._clock_channel = config['clock_channel']
+        else:
+            self.log.error(
+                'No parameter "clock_channel" configured.'
+                'Assign to that parameter an appropriate channel from your NI Card!')
+
         if 'photon_source' in config.keys():
             self._photon_sources.append(config['photon_source'])
             n = 2
@@ -240,10 +257,59 @@
                 'No parameter "scanner_counter_channel" configured.\n'
                 'Assign to that parameter an appropriate channel from your NI Card!')
 
-        if self._counting_edge_rising:
-            self._counting_edge = daq.DAQmx_Val_Rising
-        else:
-            self._counting_edge = daq.DAQmx_Val_Falling
+        if 'scanner_clock_channel' in config.keys():
+            self._scanner_clock_channel = config['scanner_clock_channel']
+        else:
+            self.log.error(
+                'No parameter "scanner_clock_channel" configured.\n'
+                'Assign to that parameter an appropriate channel from your NI Card!')
+
+        if 'pixel_clock_channel' in config.keys():
+            self._pixel_clock_channel = config['pixel_clock_channel']
+        else:
+            self._pixel_clock_channel = None
+
+        if 'clock_frequency' in config.keys():
+            self._clock_frequency = config['clock_frequency']
+        else:
+            self._clock_frequency = self._clock_frequency_default
+            self.log.warning(
+                'No clock_frequency configured, taking 100 Hz instead.')
+
+        if 'gate_in_channel' in config.keys():
+            self._gate_in_channel = config['gate_in_channel']
+        else:
+            self.log.error(
+                'No parameter "gate_in_channel" configured.\n'
+                'Choose the proper channel on your NI Card and assign it to that parameter!')
+
+        if 'counting_edge_rising' in config.keys():
+            if config['counting_edge_rising']:
+                self._counting_edge = daq.DAQmx_Val_Rising
+            else:
+                self._counting_edge = daq.DAQmx_Val_Falling
+        else:
+            self.log.warning(
+                'No parameter "counting_edge_rising" configured.\n'
+                'Set this parameter either to True (rising edge) or to False (falling edge).\n'
+                'Taking the default value {0}'.format(self._counting_edge_default))
+            self._counting_edge = self._counting_edge_default
+
+        if 'scanner_clock_frequency' in config.keys():
+            self._scanner_clock_frequency = config['scanner_clock_frequency']
+        else:
+            self._scanner_clock_frequency = self._scanner_clock_frequency_default
+            self.log.warning(
+                'No scanner_clock_frequency configured, taking 100 Hz instead.')
+
+        if 'samples_number' in config.keys():
+            self._samples_number = config['samples_number']
+        else:
+            self._samples_number = self._samples_number_default
+            self.log.warning(
+                'No parameter "samples_number" configured taking the default value "{0}" instead.'
+                ''.format(self._samples_number_default))
+            self._samples_number = self._samples_number_default
 
         if 'x_range' in config.keys() and len(self._position_range) > 0:
             if float(config['x_range'][0]) < float(config['x_range'][1]):
@@ -1987,8 +2053,6 @@
             self.log.exception('Error while clearing gated counter.')
             retval = -1
         return retval
-<<<<<<< HEAD
-=======
 
 
 class SlowGatedNICard(NICard):
@@ -2133,4 +2197,3 @@
         @return int: error code (0:OK, -1:error)
         """
         return 0
->>>>>>> 54d75219
