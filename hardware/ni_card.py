--- conflicted
+++ resolved
@@ -171,25 +171,18 @@
 
         self._clock_frequency_default = 100             # in Hz
         self._scanner_clock_frequency_default = 100     # in Hz
-<<<<<<< HEAD
         # number of readout samples, mainly used for gated counter
-=======
-        # number of readout samples mainly used for gated counter
->>>>>>> 314143d2
         self._samples_number_default = 50
 
         config = self.getConfiguration()
 
         self._scanner_ao_channels = []
-<<<<<<< HEAD
+        self._voltage_range = []
+        self._position_range = []
+        self._current_position = []
         self._counter_channels = []
         self._scanner_counter_channels = []
         self._photon_sources = []
-=======
-        self._voltage_range = []
-        self._position_range = []
-        self._current_position = []
->>>>>>> 314143d2
 
         # handle all the parameters given by the config
         if 'scanner_x_ao' in config.keys():
