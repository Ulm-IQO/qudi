--- conflicted
+++ resolved
@@ -187,10 +187,6 @@
         """ Set the external trigger for this device with proper polarization.
 
         @param TriggerEdge pol: polarisation of the trigger (basically rising edge or falling edge)
-<<<<<<< HEAD
-
-        @return object: current trigger polarity [TriggerEdge.RISING, TriggerEdge.FALLING]
-=======
 
         @return object: current trigger polarity [TriggerEdge.RISING, TriggerEdge.FALLING]
         """
@@ -204,7 +200,6 @@
         Ensure that the Frequency was set AFTER the function returns, or give
         the function at least a save waiting time corresponding to the
         frequency switching speed.
->>>>>>> 775c223f
         """
         pass
 
