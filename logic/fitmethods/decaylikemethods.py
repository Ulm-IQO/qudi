--- conflicted
+++ resolved
@@ -253,11 +253,7 @@
     if data_level.min() <= 0:
         data_level = data_level - data_level.min()
 
-<<<<<<< HEAD
- 
-=======
-
->>>>>>> 775c223f
+
     # remove all the data that can be smaller than or equals to std.
     # when the data is smaller than std, it is beyond resolution
     # which is not helpful to our fitting.
@@ -282,11 +278,7 @@
         else:
             params['amplitude'].set(value=np.exp(linear_result.params['offset'].value), min=ampl)
     except:
-<<<<<<< HEAD
-        self.log.exception('Lifetime too small in estimate_exponentialdecay, beyond resolution!')
-=======
         self.log.warning('Lifetime too small in estimate_exponentialdecay, beyond resolution!')
->>>>>>> 775c223f
 
         params['lifetime'].set(value=x_axis[i]-x_axis[0], min=min_lifetime)
         params['amplitude'].set(value=data_level[0])
