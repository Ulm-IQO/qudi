# -*- coding: utf-8 -*-

"""
This file contains the Qudi sequence generator logic for general sequence structure.

Qudi is free software: you can redistribute it and/or modify
it under the terms of the GNU General Public License as published by
the Free Software Foundation, either version 3 of the License, or
(at your option) any later version.

Qudi is distributed in the hope that it will be useful,
but WITHOUT ANY WARRANTY; without even the implied warranty of
MERCHANTABILITY or FITNESS FOR A PARTICULAR PURPOSE.  See the
GNU General Public License for more details.

You should have received a copy of the GNU General Public License
along with Qudi. If not, see <http://www.gnu.org/licenses/>.

Copyright (c) the Qudi Developers. See the COPYRIGHT.txt file at the
top-level directory of this distribution and at <https://github.com/Ulm-IQO/qudi/>
"""

import numpy as np
import os
import pickle
import time
import copy

from qtpy import QtCore
from collections import OrderedDict
from core.module import StatusVar, Connector, ConfigOption
from core.util.modules import get_main_dir, get_home_dir
from logic.generic_logic import GenericLogic
from logic.pulsed.pulse_objects import PulseBlock, PulseBlockEnsemble, PulseSequence
from logic.pulsed.pulse_objects import PulseObjectGenerator, PulseBlockElement
from logic.pulsed.sampling_functions import SamplingFunctions


class SequenceGeneratorLogic(GenericLogic):
    """
    This is the Logic class for the pulse (sequence) generation.

    It is responsible for creating the theoretical (ideal) contruction plan for a pulse sequence or
    waveform (digital and/or analog) by creating PulseBlockElements, PulseBlocks,
    PulseBlockEnsembles and PulseSequences.
    Based on these objects the logic can sample waveforms according to the underlying hardware
    constraints (especially the sample rate) and upload these samples to the connected pulse
    generator hardware.

    This logic is also responsible to manipulate and read back hardware settings for
    waveform/sequence playback (pp-amplitude, sample rate, active channels etc.).
    """

    _modclass = 'sequencegeneratorlogic'
    _modtype = 'logic'

    # declare connectors
    pulsegenerator = Connector(interface='PulserInterface')

    # configuration options
    _assets_storage_dir = ConfigOption(name='assets_storage_path',
                                       default=os.path.join(get_home_dir(), 'saved_pulsed_assets'),
                                       missing='warn')
    _overhead_bytes = ConfigOption(name='overhead_bytes', default=0, missing='nothing')
    # Optional additional paths to import from
    additional_methods_dir = ConfigOption(name='additional_predefined_methods_path',
                                          default=None,
                                          missing='nothing')
    _sampling_functions_import_path = ConfigOption(name='additional_sampling_functions_path',
                                                   default=None,
                                                   missing='nothing')

    # status vars
    # Global parameters describing the channel usage and common parameters used during pulsed object
    # generation for predefined methods.
    _generation_parameters = StatusVar(default=OrderedDict([('laser_channel', 'd_ch1'),
                                                            ('sync_channel', ''),
                                                            ('gate_channel', ''),
                                                            ('microwave_channel', 'a_ch1'),
                                                            ('microwave_frequency', 2.87e9),
                                                            ('microwave_amplitude', 0.0),
                                                            ('rabi_period', 100e-9),
                                                            ('laser_length', 3e-6),
                                                            ('laser_delay', 500e-9),
                                                            ('wait_time', 1e-6),
                                                            ('analog_trigger_voltage', 0.0)]))

    # The created pulse objects (PulseBlock, PulseBlockEnsemble, PulseSequence) are saved in
    # these dictionaries. The keys are the names.
    # _saved_pulse_blocks = StatusVar(default=OrderedDict())
    # _saved_pulse_block_ensembles = StatusVar(default=OrderedDict())
    # _saved_pulse_sequences = StatusVar(default=OrderedDict())

    # define signals
    sigBlockDictUpdated = QtCore.Signal(dict)
    sigEnsembleDictUpdated = QtCore.Signal(dict)
    sigSequenceDictUpdated = QtCore.Signal(dict)
    sigSampleEnsembleComplete = QtCore.Signal(object)
    sigSampleSequenceComplete = QtCore.Signal(object)
    sigLoadedAssetUpdated = QtCore.Signal(str, str)
    sigGeneratorSettingsUpdated = QtCore.Signal(dict)
    sigSamplingSettingsUpdated = QtCore.Signal(dict)
    sigAvailableWaveformsUpdated = QtCore.Signal(list)
    sigAvailableSequencesUpdated = QtCore.Signal(list)

    sigPredefinedSequenceGenerated = QtCore.Signal(object, bool)

    def __init__(self, config, **kwargs):
        super().__init__(config=config, **kwargs)

        self.log.debug('The following configuration was found.')
        for key in config.keys():
            self.log.debug('{0}: {1}'.format(key, config[key]))

        # directory for additional generate methods to import
        # (other than logic.predefined_generate_methods)
        if 'additional_methods_dir' in config.keys():
            if not os.path.exists(config['additional_methods_dir']):
                self.log.error('Specified path "{0}" for import of additional generate methods '
                               'does not exist.'.format(config['additional_methods_dir']))
                self.additional_methods_dir = None

        # current pulse generator settings that are frequently used by this logic.
        # Save them here since reading them from device every time they are used may take some time.
        self.__activation_config = ('', set())  # Activation config name and set of active channels
        self.__sample_rate = 0.0  # Sample rate in samples/s
        self.__analog_levels = (dict(), dict())  # Tuple of two dict (<pp_amplitude>, <offset>)
        # Dict keys are analog channel descriptors
        self.__digital_levels = (dict(), dict())  # Tuple of two dict (<low_volt>, <high_volt>)
        # Dict keys are digital channel descriptors
        self.__interleave = False  # Flag to indicate use of interleave
        # Set of available flags
        self.__flags = set()

        # A flag indicating if sampling of a sequence is in progress
        self.__sequence_generation_in_progress = False

        # Get instance of PulseObjectGenerator which takes care of collecting all predefined methods
        self._pog = None

        # The created pulse objects (PulseBlock, PulseBlockEnsemble, PulseSequence) are saved in
        # these dictionaries. The keys are the names.
        self._saved_pulse_blocks = OrderedDict()
        self._saved_pulse_block_ensembles = OrderedDict()
        self._saved_pulse_sequences = OrderedDict()
        return

    def on_activate(self):
        """ Initialisation performed during activation of the module.
        """
        if not os.path.exists(self._assets_storage_dir):
            os.makedirs(self._assets_storage_dir)

        # Initialize SamplingFunctions class by handing over a list of paths to import
        # sampling functions from.
        sf_path_list = [os.path.join(get_main_dir(), 'logic', 'pulsed', 'sampling_function_defs')]
        if isinstance(self._sampling_functions_import_path, str):
            sf_path_list.append(self._sampling_functions_import_path)
        SamplingFunctions.import_sampling_functions(sf_path_list)

        # Read back settings from device and update instance variables accordingly
        self._read_settings_from_device()

        # Update saved blocks/ensembles/sequences from serialized files
        self._saved_pulse_blocks = OrderedDict()
        self._saved_pulse_block_ensembles = OrderedDict()
        self._saved_pulse_sequences = OrderedDict()
        self._update_blocks_from_file()
        self._update_ensembles_from_file()
        self._update_sequences_from_file()

        # Get instance of PulseObjectGenerator which takes care of collecting all predefined methods
        self._pog = PulseObjectGenerator(sequencegeneratorlogic=self)

        self.__sequence_generation_in_progress = False
        return

    def on_deactivate(self):
        """ Deinitialisation performed during deactivation of the module.
        """
        return

    # @_saved_pulse_blocks.constructor
    # def _restore_saved_blocks(self, block_list):
    #     return_block_dict = OrderedDict()
    #     if block_list is not None:
    #         for block_dict in block_list:
    #             return_block_dict[block_dict['name']] = PulseBlock.block_from_dict(block_dict)
    #     return return_block_dict
    #
    #
    # @_saved_pulse_blocks.representer
    # def _convert_saved_blocks(self, block_dict):
    #     if block_dict is None:
    #         return None
    #     else:
    #         block_list = list()
    #         for block in block_dict.values():
    #             block_list.append(block.get_dict_representation())
    #         return block_list
    #
    # @_saved_pulse_block_ensembles.constructor
    # def _restore_saved_ensembles(self, ensemble_list):
    #     return_ensemble_dict = OrderedDict()
    #     if ensemble_list is not None:
    #         for ensemble_dict in ensemble_list:
    #             return_ensemble_dict[ensemble_dict['name']] = PulseBlockEnsemble.ensemble_from_dict(
    #                 ensemble_dict)
    #     return return_ensemble_dict
    #
    # @_saved_pulse_block_ensembles.representer
    # def _convert_saved_ensembles(self, ensemble_dict):
    #     if ensemble_dict is None:
    #         return None
    #     else:
    #         ensemble_list = list()
    #         for ensemble in ensemble_dict.values():
    #             ensemble_list.append(ensemble.get_dict_representation())
    #         return ensemble_list
    #
    # @_saved_pulse_sequences.constructor
    # def _restore_saved_sequences(self, sequence_list):
    #     return_sequence_dict = OrderedDict()
    #     if sequence_list is not None:
    #         for sequence_dict in sequence_list:
    #             return_sequence_dict[sequence_dict['name']] = PulseBlockEnsemble.ensemble_from_dict(
    #                 sequence_dict)
    #     return return_sequence_dict
    #
    # @_saved_pulse_sequences.representer
    # def _convert_saved_sequences(self, sequence_dict):
    #     if sequence_dict is None:
    #         return None
    #     else:
    #         sequence_list = list()
    #         for sequence in sequence_dict.values():
    #             sequence_list.append(sequence.get_dict_representation())
    #         return sequence_list

    ############################################################################
    # Pulse generator control methods and properties
    ############################################################################
    @property
    def pulse_generator_settings(self):
        settings_dict = dict()
        settings_dict['activation_config'] = tuple(self.__activation_config)
        settings_dict['sample_rate'] = float(self.__sample_rate)
        settings_dict['analog_levels'] = tuple(self.__analog_levels)
        settings_dict['digital_levels'] = tuple(self.__digital_levels)
        settings_dict['interleave'] = bool(self.__interleave)
        settings_dict['flags'] = set(self.__flags)
        return settings_dict

    @pulse_generator_settings.setter
    def pulse_generator_settings(self, settings_dict):
        if isinstance(settings_dict, dict):
            self.set_pulse_generator_settings(settings_dict)
        return

    @property
    def pulse_generator_constraints(self):
        return self.pulsegenerator().get_constraints()

    @property
    def sampled_waveforms(self):
        return self.pulsegenerator().get_waveform_names()

    @property
    def sampled_sequences(self):
        return self.pulsegenerator().get_sequence_names()

    @property
    def analog_channels(self):
        return {chnl for chnl in self.__activation_config[1] if chnl.startswith('a_ch')}

    @property
    def digital_channels(self):
        return {chnl for chnl in self.__activation_config[1] if chnl.startswith('d_ch')}

    @property
    def loaded_asset(self):
        asset_names, asset_type = self.pulsegenerator().get_loaded_assets()
        name_list = list(asset_names.values())
        if asset_type == 'waveform' and len(name_list) > 0:
            return_type = 'PulseBlockEnsemble'
            return_name = name_list[0].rsplit('_', 1)[0]
            for name in name_list:
                if name.rsplit('_', 1)[0] != return_name:
                    return '', ''
        elif asset_type == 'sequence' and len(name_list) > 0:
            return_type = 'PulseSequence'
            return_name = name_list[0].rsplit('_', 1)[0]
            for name in name_list:
                if name.rsplit('_', 1)[0] != return_name:
                    return '', ''
        else:
            return '', ''
        return return_name, return_type

    @QtCore.Slot(dict)
    def set_pulse_generator_settings(self, settings_dict=None, **kwargs):
        """
        Either accept a settings dictionary as positional argument or keyword arguments.
        If both are present both are being used by updating the settings_dict with kwargs.
        The keyword arguments take precedence over the items in settings_dict if there are
        conflicting names.

        @param settings_dict:
        @param kwargs:
        @return:
        """
        # Check if pulse generator is running and do nothing if that is the case
        pulser_status, status_dict = self.pulsegenerator().get_status()
        if pulser_status == 0:
            # Determine complete settings dictionary
            if not isinstance(settings_dict, dict):
                settings_dict = kwargs
            else:
                settings_dict.update(kwargs)

            # Set parameters if present
            if 'activation_config' in settings_dict:
                activation_config = settings_dict['activation_config']
                available_configs = self.pulse_generator_constraints.activation_config
                set_config = None
                # Allow argument types str, set and tuple
                if isinstance(activation_config, str):
                    if activation_config in available_configs.keys():
                        set_config = self._apply_activation_config(
                            available_configs[activation_config])
                        self.__activation_config = (activation_config, set_config)
                    else:
                        self.log.error('Unable to set activation config by name.\n'
                                       '"{0}" not found in pulser constraints.'
                                       ''.format(activation_config))
                elif isinstance(activation_config, set):
                    if activation_config in available_configs.values():
                        set_config = self._apply_activation_config(activation_config)
                        config_name = list(available_configs)[
                            list(available_configs.values()).index(activation_config)]
                        self.__activation_config = (config_name, set_config)
                    else:
                        self.log.error('Unable to set activation config "{0}".\n'
                                       'Not found in pulser constraints.'.format(activation_config))
                elif isinstance(activation_config, tuple):
                    if activation_config in available_configs.items():
                        set_config = self._apply_activation_config(activation_config[1])
                        self.__activation_config = (activation_config[0], set_config)
                    else:
                        self.log.error('Unable to set activation config "{0}".\n'
                                       'Not found in pulser constraints.'.format(activation_config))
                # Check if the ultimately set config is part of the constraints
                if set_config is not None and set_config not in available_configs.values():
                    self.log.error('Something went wrong while setting new activation config.')
                    self.__activation_config = ('', set_config)

                # search the generation_parameters for channel specifiers and adjust them if they
                # are no longer valid
                changed_settings = dict()
                ana_chnls = sorted(self.analog_channels, key=lambda ch: int(ch.split('ch')[-1]))
                digi_chnls = sorted(self.digital_channels, key=lambda ch: int(ch.split('ch')[-1]))
                for name in [setting for setting in self.generation_parameters if
                             setting.endswith('_channel')]:
                    channel = self.generation_parameters[name]
                    if isinstance(channel, str) and channel not in self.__activation_config[1]:
                        if channel.startswith('a'):
                            new_channel = ana_chnls[0] if ana_chnls else digi_chnls[0]
                        elif channel.startswith('d'):
                            new_channel = digi_chnls[0] if digi_chnls else ana_chnls[0]
                        else:
                            continue

                        if new_channel is not None:
                            self.log.warning('Change of activation config caused sampling_setting '
                                             '"{0}" to be changed to "{1}".'.format(name,
                                                                                    new_channel))
                            changed_settings[name] = new_channel

            if 'sample_rate' in settings_dict:
                self.__sample_rate = self.pulsegenerator().set_sample_rate(
                    float(settings_dict['sample_rate']))

            if 'analog_levels' in settings_dict:
                self.__analog_levels = self.pulsegenerator().set_analog_level(
                    *settings_dict['analog_levels'])

            if 'digital_levels' in settings_dict:
                self.__digital_levels = self.pulsegenerator().set_digital_level(
                    *settings_dict['digital_levels'])

            if 'interleave' in settings_dict:
                self.__interleave = self.pulsegenerator().set_interleave(
                    bool(settings_dict['interleave']))

        elif len(kwargs) != 0 or isinstance(settings_dict, dict):
            # Only throw warning when arguments have been passed to this method
            self.log.warning('Pulse generator is not idle (status: {0:d}, "{1}").\n'
                             'Unable to apply new settings.'.format(pulser_status,
                                                                    status_dict[pulser_status]))

        # emit update signal for master (GUI or other logic module)
        self.sigGeneratorSettingsUpdated.emit(self.pulse_generator_settings)
        # Apply potential changes to generation_parameters
        try:
            if changed_settings:
                self.generation_parameters = changed_settings
        except UnboundLocalError:
            pass
        return self.pulse_generator_settings

    @QtCore.Slot()
    def clear_pulser(self):
        """
        """
        if self.pulsegenerator().get_status()[0] > 0:
            self.log.error('Can´t clear the pulser as it is running. Switch off the pulser and try again.')
            return -1
        self.pulsegenerator().clear_all()
        # Delete all sampling information from all PulseBlockEnsembles and PulseSequences
        for seq_name in self.saved_pulse_sequences:
            seq = self.saved_pulse_sequences[seq_name]
            seq.sampling_information = dict()
            self.save_sequence(seq)
        for ens_name in self.saved_pulse_block_ensembles:
            ens = self.saved_pulse_block_ensembles[ens_name]
            ens.sampling_information = dict()
            self.save_ensemble(ens)
        self.sigAvailableWaveformsUpdated.emit(self.sampled_waveforms)
        self.sigAvailableSequencesUpdated.emit(self.sampled_sequences)
        self.sigLoadedAssetUpdated.emit('', '')
        return 0

    @QtCore.Slot(str)
    @QtCore.Slot(object)
    def load_ensemble(self, ensemble):
        """

        @param str|PulseBlockEnsemble ensemble:
        """
        # If str has been passed, get the ensemble object from saved ensembles
        if isinstance(ensemble, str):
            ensemble = self.saved_pulse_block_ensembles[ensemble]
            if ensemble is None:
                self.sigLoadedAssetUpdated.emit(*self.loaded_asset)
                return
        if not isinstance(ensemble, PulseBlockEnsemble):
            self.log.error('Unable to load PulseBlockEnsemble into pulser channels.\nArgument ({0})'
                           ' is no instance of PulseBlockEnsemble.'.format(type(ensemble)))
            self.sigLoadedAssetUpdated.emit(*self.loaded_asset)
            return

        # Check if the PulseBlockEnsemble has been sampled already.
        if ensemble.sampling_information:
            # Check if the corresponding waveforms are present in the pulse generator memory
            ready_waveforms = self.sampled_waveforms
            for waveform in ensemble.sampling_information['waveforms']:
                if waveform not in ready_waveforms:
                    self.log.error('Waveform "{0}" associated with PulseBlockEnsemble "{1}" not '
                                   'found on pulse generator device.\nPlease re-generate the '
                                   'PulseBlockEnsemble.'.format(waveform, ensemble.name))
                    self.sigLoadedAssetUpdated.emit(*self.loaded_asset)
                    return

            if self.pulsegenerator().get_status()[0] > 0:
                self.log.error('Can´t load a waveform, because pulser running. Switch off the pulser and try again.')
                return -1
            # Actually load the waveforms to the generic channels
            self.pulsegenerator().load_waveform(ensemble.sampling_information['waveforms'])
        else:
            self.log.error('Loading of PulseBlockEnsemble "{0}" failed.\n'
                           'It has not been generated yet.'.format(ensemble.name))
        self.sigLoadedAssetUpdated.emit(*self.loaded_asset)
        return 0

    @QtCore.Slot(str)
    @QtCore.Slot(object)
    def load_sequence(self, sequence):
        """

        @param str|PulseSequence sequence:
        """
        # If str has been passed, get the sequence object from saved sequences
        if isinstance(sequence, str):
            sequence = self.saved_pulse_sequences.get(sequence)
            if sequence is None:
                self.sigLoadedAssetUpdated.emit(*self.loaded_asset)
                return
        if not isinstance(sequence, PulseSequence):
            self.log.error('Unable to load PulseSequence into pulser channels.\nArgument ({0})'
                           ' is no instance of PulseSequence.'.format(type(sequence)))
            self.sigLoadedAssetUpdated.emit(*self.loaded_asset)
            return

        # Check if the PulseSequence has been sampled already.
        if sequence.sampling_information and sequence.name in self.sampled_sequences:
            # Check if the corresponding waveforms are present in the pulse generator memory
            ready_waveforms = self.sampled_waveforms
            for waveform in sequence.sampling_information['waveforms']:
                if waveform not in ready_waveforms:
                    self.log.error('Waveform "{0}" associated with PulseSequence "{1}" not '
                                   'found on pulse generator device.\nPlease re-generate the '
                                   'PulseSequence.'.format(waveform, sequence.name))
                    self.sigLoadedAssetUpdated.emit(*self.loaded_asset)
                    return

            if self.pulsegenerator().get_status()[0] > 0:
                self.log.error('Can´t load a sequence, because pulser running. Switch off the pulser and try again.')
                return -1
            # Actually load the sequence to the generic channels
            self.pulsegenerator().load_sequence(sequence.name)
        else:
            self.log.error('Loading of PulseSequence "{0}" failed.\n'
                           'It has not been generated yet.'.format(sequence.name))
        self.sigLoadedAssetUpdated.emit(*self.loaded_asset)
        return 0

    def _read_settings_from_device(self):
        """
        """
        # Read activation_config from device.
        channel_state = self.pulsegenerator().get_active_channels()
        current_config = {chnl for chnl in channel_state if channel_state[chnl]}

        # Check if the read back config is a valid config in constraints
        avail_configs = self.pulse_generator_constraints.activation_config
        if current_config in avail_configs.values():
            # Read config found in constraints
            config_name = list(avail_configs)[list(avail_configs.values()).index(current_config)]
            self.__activation_config = (config_name, current_config)
        else:
            # Set first valid config if read config is not valid.
            config_to_set = list(avail_configs.items())[0]
            set_config = self._apply_activation_config(config_to_set[1])
            if set_config != config_to_set[1]:
                self.__activation_config = ('', set_config)
                self.log.error('Error during activation.\n'
                               'Unable to set activation_config that was taken from pulse '
                               'generator constraints.\n'
                               'Probably one or more activation_configs in constraints invalid.')
            else:
                self.__activation_config = config_to_set

        # Read sample rate from device
        self.__sample_rate = float(self.pulsegenerator().get_sample_rate())

        # Read analog levels from device
        self.__analog_levels = self.pulsegenerator().get_analog_level()

        # Read digital levels from device
        self.__digital_levels = self.pulsegenerator().get_digital_level()

        # Read interleave flag from device
        self.__interleave = self.pulsegenerator().get_interleave()

        # Read available flags from device
        self.__flags = set(self.pulsegenerator().get_constraints().flags)

        # Notify new settings to listening module
        self.set_pulse_generator_settings()
        return

    def _apply_activation_config(self, activation_config):
        """

        @param set activation_config: A set of channels to set active (all others inactive)
        """
        channel_state = self.pulsegenerator().get_active_channels()
        for chnl in channel_state:
            if chnl in activation_config:
                channel_state[chnl] = True
            else:
                channel_state[chnl] = False
        set_state = self.pulsegenerator().set_active_channels(channel_state)
        set_config = set([chnl for chnl in set_state if set_state[chnl]])
        return set_config

    ############################################################################
    # Waveform/Sequence generation control methods and properties
    ############################################################################
    @property
    def generate_methods(self):
        return self._pog.predefined_generate_methods

    @property
    def generate_method_params(self):
        return self._pog.predefined_method_parameters

    @property
    def generation_parameters(self):
        return self._generation_parameters.copy()

    @generation_parameters.setter
    def generation_parameters(self, settings_dict):
        if isinstance(settings_dict, dict):
            self.set_generation_parameters(settings_dict)
        return

    @property
    def saved_pulse_blocks(self):
        return self._saved_pulse_blocks

    @property
    def saved_pulse_block_ensembles(self):
        return self._saved_pulse_block_ensembles

    @property
    def saved_pulse_sequences(self):
        return self._saved_pulse_sequences

    @QtCore.Slot(dict)
    def set_generation_parameters(self, settings_dict=None, **kwargs):
        """
        Either accept a settings dictionary as positional argument or keyword arguments.
        If both are present both are being used by updating the settings_dict with kwargs.
        The keyword arguments take precedence over the items in settings_dict if there are
        conflicting names.

        @param settings_dict:
        @param kwargs:
        @return:
        """
        # Check if generation is in progress and do nothing if that is the case
        if self.module_state() != 'locked':
            # Determine complete settings dictionary
            if not isinstance(settings_dict, dict):
                settings_dict = kwargs
            else:
                settings_dict.update(kwargs)

            # Notify if new keys have been added
            for key in settings_dict:
                if key not in self._generation_parameters:
                    self.log.warning('Setting by name "{0}" not present in generation_parameters.\n'
                                     'Will add it but this could lead to unwanted effects.'
                                     ''.format(key))
            # Sanity checks
            if settings_dict.get('laser_channel'):
                if settings_dict['laser_channel'] not in self.__activation_config[1]:
                    self.log.error('Unable to set laser channel "{0}".\nChannel to set is not part '
                                   'of the current channel activation config ({1}).'
                                   ''.format(settings_dict['laser_channel'],
                                             self.__activation_config[1]))
                    del settings_dict['laser_channel']
            if settings_dict.get('sync_channel'):
                if settings_dict['sync_channel'] not in self.__activation_config[1]:
                    self.log.error('Unable to set sync channel "{0}".\nChannel to set is not part '
                                   'of the current channel activation config ({1}).'
                                   ''.format(settings_dict['sync_channel'],
                                             self.__activation_config[1]))
                    del settings_dict['sync_channel']
            if settings_dict.get('gate_channel'):
                if settings_dict['gate_channel'] not in self.__activation_config[1]:
                    self.log.error('Unable to set gate channel "{0}".\nChannel to set is not part '
                                   'of the current channel activation config ({1}).'
                                   ''.format(settings_dict['gate_channel'],
                                             self.__activation_config[1]))
                    del settings_dict['gate_channel']
            if settings_dict.get('microwave_channel'):
                if settings_dict['microwave_channel'] not in self.__activation_config[1]:
                    self.log.error('Unable to set microwave channel "{0}".\nChannel to set is not '
                                   'part of the current channel activation config ({1}).'
                                   ''.format(settings_dict['microwave_channel'],
                                             self.__activation_config[1]))
                    del settings_dict['microwave_channel']

            # update settings dict
            self._generation_parameters.update(settings_dict)
        else:
            self.log.error('Unable to apply new sampling settings.\n'
                           'SequenceGeneratorLogic is busy generating a waveform/sequence.')

        self.sigSamplingSettingsUpdated.emit(self.generation_parameters)
        return self.generation_parameters

    def save_block(self, block):
        """ Saves a PulseBlock instance

        @param PulseBlock block: PulseBlock instance to save
        """
        self._saved_pulse_blocks[block.name] = block
        self._save_block_to_file(block)
        self.sigBlockDictUpdated.emit(self._saved_pulse_blocks)
        return

    def get_block(self, name):
        """

        @param str name:
        @return PulseBlock:
        """
        if name not in self._saved_pulse_blocks:
            self.log.warning('PulseBlock "{0}" could not be found in saved pulse blocks.\n'
                             'Returning None.'.format(name))
        return self._saved_pulse_blocks.get(name)

    def delete_block(self, name):
        """ Remove the serialized object "name" from the block list and HDD.

        @param name: string, name of the PulseBlock object to be removed.
        """
        # Delete from dict
        if name in self.saved_pulse_blocks:
            del (self._saved_pulse_blocks[name])

        # Delete from disk
        filepath = os.path.join(self._assets_storage_dir, '{0}.block'.format(name))
        if os.path.exists(filepath):
            os.remove(filepath)

        self.sigBlockDictUpdated.emit(self.saved_pulse_blocks)
        return

    def _load_block_from_file(self, block_name):
        """
        De-serializes a PulseBlock instance from file.

        @param str block_name: The name of the PulseBlock instance to de-serialize
        @return PulseBlock: The de-serialized PulseBlock instance
        """
        block = None
        filepath = os.path.join(self._assets_storage_dir, '{0}.block'.format(block_name))
        if os.path.exists(filepath):
            try:
                with open(filepath, 'rb') as file:
                    block = pickle.load(file)
            except pickle.UnpicklingError:
                self.log.error('Failed to de-serialize PulseBlock "{0}" from file.'
                               ''.format(block_name))
                os.remove(filepath)
        return block

    def _update_blocks_from_file(self):
        """
        Update the saved_pulse_blocks dict by de-serializing stored file.
        """
        # Get all files in asset directory ending on ".block" and extract a sorted list of
        # PulseBlock names
        with os.scandir(self._assets_storage_dir) as scan:
            names = sorted(f.name[:-6] for f in scan if f.is_file and f.name.endswith('.block'))

        # Load all blocks from file
        for block_name in names:
            block = self._load_block_from_file(block_name)
            if block is not None:
                self._saved_pulse_blocks[block_name] = block

        self.sigBlockDictUpdated.emit(self._saved_pulse_blocks)
        return

    def _save_block_to_file(self, block):
        """
        Saves a single PulseBlock instance to file by serialization using pickle.

        @param PulseBlock block: The PulseBlock instance to be saved
        """
        filename = '{0}.block'.format(block.name)
        try:
            with open(os.path.join(self._assets_storage_dir, filename), 'wb') as file:
                pickle.dump(block, file)
        except:
            self.log.error('Failed to serialize PulseBlock "{0}" to file.'.format(block.name))
        return

    def _save_blocks_to_file(self):
        """
        Saves the saved_pulse_blocks dict items to files.
        """
        for block in self._saved_pulse_blocks.values():
            self._save_block_to_file(block)
        return

    def save_ensemble(self, ensemble):
        """ Saves a PulseBlockEnsemble instance

        @param PulseBlockEnsemble ensemble: PulseBlockEnsemble instance to save
        """
        self._saved_pulse_block_ensembles[ensemble.name] = ensemble
        self._save_ensemble_to_file(ensemble)
        self.sigEnsembleDictUpdated.emit(self.saved_pulse_block_ensembles)
        return

    def get_ensemble(self, name):
        """

        @param name:
        @return:
        """
        if name not in self._saved_pulse_block_ensembles:
            self.log.warning('PulseBlockEnsemble "{0}" could not be found in saved pulse block '
                             'ensembles.\nReturning None.'.format(name))
        return self._saved_pulse_block_ensembles.get(name)

    def delete_ensemble(self, name):
        """
        Remove the ensemble with 'name' from the ensemble dict and all associated waveforms
        from the pulser memory.
        """
        # Delete from dict
        if name in self.saved_pulse_block_ensembles:
            # check if ensemble has already been sampled and delete associated waveforms
            if self.saved_pulse_block_ensembles[name].sampling_information:
                self._delete_waveform(
                    self.saved_pulse_block_ensembles[name].sampling_information['waveforms'])
                self.sigAvailableWaveformsUpdated.emit(self.sampled_waveforms)
            # delete PulseBlockEnsemble
            del self._saved_pulse_block_ensembles[name]

        # Delete from disk
        filepath = os.path.join(self._assets_storage_dir, '{0}.ensemble'.format(name))
        if os.path.exists(filepath):
            os.remove(filepath)

        self.sigEnsembleDictUpdated.emit(self.saved_pulse_block_ensembles)
        return

    def _load_ensemble_from_file(self, ensemble_name):
        """
        De-serializes a PulseBlockEnsemble instance from file.

        @param str ensemble_name: The name of the PulseBlockEnsemble instance to de-serialize
        @return PulseBlockEnsemble: The de-serialized PulseBlockEnsemble instance
        """
        ensemble = None
        filepath = os.path.join(self._assets_storage_dir, '{0}.ensemble'.format(ensemble_name))
        if os.path.exists(filepath):
            try:
                with open(filepath, 'rb') as file:
                    ensemble = pickle.load(file)
            except pickle.UnpicklingError:
                self.log.error('Failed to de-serialize PulseBlockEnsemble "{0}" from file. '
                               'Deleting broken file.'.format(ensemble_name))
                os.remove(filepath)
        return ensemble

    def _update_ensembles_from_file(self):
        """
        Update the saved_pulse_block_ensembles dict from temporary file.
        """
        # Get all files in asset directory ending on ".ensemble" and extract a sorted list of
        # PulseBlockEnsemble names
        with os.scandir(self._assets_storage_dir) as scan:
            names = sorted(f.name[:-9] for f in scan if f.is_file and f.name.endswith('.ensemble'))

        # Get all waveforms currently stored on pulser hardware in order to delete outdated
        # sampling_information dicts
        sampled_waveforms = set(self.sampled_waveforms)

        # Load all ensembles from file
        for ensemble_name in names:
            ensemble = self._load_ensemble_from_file(ensemble_name)
            if ensemble is not None:
                if ensemble.sampling_information.get('waveforms'):
                    waveform_set = set(ensemble.sampling_information['waveforms'])
                    if not sampled_waveforms.issuperset(waveform_set):
                        ensemble.sampling_information = dict()
                self._saved_pulse_block_ensembles[ensemble_name] = ensemble

        self.sigEnsembleDictUpdated.emit(self.saved_pulse_block_ensembles)
        return

    def _save_ensemble_to_file(self, ensemble):
        """
        Saves a single PulseBlockEnsemble instance to file by serialization using pickle.

        @param PulseBlockEnsemble ensemble: The PulseBlockEnsemble instance to be saved
        """
        filename = '{0}.ensemble'.format(ensemble.name)
        try:
            with open(os.path.join(self._assets_storage_dir, filename), 'wb') as file:
                pickle.dump(ensemble, file)
        except:
            self.log.error('Failed to serialize PulseBlockEnsemble "{0}" to file.'
                           ''.format(ensemble.name))
        return

    def _save_ensembles_to_file(self):
        """
        Saves the saved_pulse_block_ensembles dict items to files.
        """
        for ensemble in self.saved_pulse_block_ensembles.values():
            self._save_ensemble_to_file(ensemble)
        return

    def save_sequence(self, sequence):
        """ Saves a PulseSequence instance

        @param object sequence: a PulseSequence object, which is going to be
                                serialized to file.

        @return: str: name of the serialized object, if needed.
        """
        self._saved_pulse_sequences[sequence.name] = sequence
        self._save_sequence_to_file(sequence)
        self.sigSequenceDictUpdated.emit(self.saved_pulse_sequences)
        return

    def get_sequence(self, name):
        """

        @param name:
        @return:
        """
        if name not in self._saved_pulse_sequences:
            self.log.warning('PulseSequence "{0}" could not be found in saved pulse sequences.\n'
                             'Returning None.'.format(name))
        return self._saved_pulse_sequences.get(name)

    def delete_sequence(self, name):
        """
        Remove the sequence with 'name' from the sequence dict and all associated waveforms
        from the pulser memory.
        """
        if name in self.saved_pulse_sequences:
            # check if sequence has already been sampled and delete associated sequence from pulser.
            # Also delete associated waveforms if sequence has been sampled within rotating frame.
            if self.saved_pulse_sequences[name].sampling_information:
                self._delete_sequence(name)
                if self.saved_pulse_sequences[name].rotating_frame:
                    self._delete_waveform(
                        self.saved_pulse_sequences[name].sampling_information['waveforms'])
                    self.sigAvailableWaveformsUpdated.emit(self.sampled_waveforms)
            # delete PulseSequence
            del self._saved_pulse_sequences[name]

        # Delete from disk
        filepath = os.path.join(self._assets_storage_dir, '{0}.sequence'.format(name))
        if os.path.exists(filepath):
            os.remove(filepath)

        self.sigSequenceDictUpdated.emit(self.saved_pulse_sequences)
        return

    def _load_sequence_from_file(self, sequence_name):
        """
        De-serializes a PulseSequence instance from file.

        @param str sequence_name: The name of the PulseSequence instance to de-serialize
        @return PulseSequence: The de-serialized PulseSequence instance
        """
        filepath = os.path.join(self._assets_storage_dir, '{0}.sequence'.format(sequence_name))
        if os.path.exists(filepath):
            try:
                with open(filepath, 'rb') as file:
                    sequence = pickle.load(file)
                # FIXME: Due to the pickling the dict namespace merging gets lost on the way.
                # Restored it here but a better way needs to be found.
                for step in range(len(sequence)):
                    sequence[step].__dict__ = sequence[step]
            except pickle.UnpicklingError:
                self.log.error('Failed to de-serialize PulseSequence "{0}" from file.'
                               ''.format(sequence_name))
                os.remove(filepath)
                return None

        # Conversion for backwards compatibility
        if len(sequence) > 0 and not isinstance(sequence[0].flag_high, list):
            self.log.warning('Loading deprecated PulseSequence instances from disk. '
                             'Attempting conversion to new format.\nIf you keep getting this '
                             'message after reloading SequenceGeneratorLogic or restarting qudi, '
                             'please regenerate the affected PulseSequence "{0}".'
                             ''.format(sequence_name))
            for step_no, step_params in enumerate(sequence):
                # Try to convert "flag_high" step parameter
                if isinstance(step_params.flag_high, str):
                    if step_params.flag_high.upper() == 'OFF':
                        sequence[step_no].flag_high = list()
                    else:
                        sequence[step_no].flag_high = [step_params.flag_high]
                elif isinstance(step_params.flag_high, dict):
                    sequence[step_no].flag_high = [flag for flag, state in
                                                   step_params.flag_high.items() if state]
                else:
                    self.log.error('Failed to de-serialize PulseSequence "{0}" from file.'
                                   '"flag_high" step parameter is of unknown type'
                                   ''.format(sequence_name))
                    os.remove(filepath)
                    return None

                # Try to convert "flag_trigger" step parameter
                if isinstance(step_params.flag_trigger, str):
                    if step_params.flag_trigger.upper() == 'OFF':
                        sequence[step_no].flag_trigger = list()
                    else:
                        sequence[step_no].flag_trigger = [step_params.flag_trigger]
                elif isinstance(step_params.flag_trigger, dict):
                    sequence[step_no].flag_trigger = [flag for flag, state in
                                                      step_params.flag_trigger.items() if state]
                else:
                    self.log.error('Failed to de-serialize PulseSequence "{0}" from file.'
                                   '"flag_trigger" step parameter is of unknown type'
                                   ''.format(sequence_name))
                    os.remove(filepath)
                    return None
            self._save_sequence_to_file(sequence)
        return sequence

    def _update_sequences_from_file(self):
        """
        Update the saved_pulse_sequences dict from files.
        """
        # Get all files in asset directory ending on ".sequence" and extract a sorted list of
        # PulseSequence names
        with os.scandir(self._assets_storage_dir) as scan:
            names = sorted(f.name[:-9] for f in scan if f.is_file and f.name.endswith('.sequence'))

        # Get all waveforms and sequences currently stored on pulser hardware in order to delete
        # outdated sampling_information dicts
        sampled_waveforms = set(self.sampled_waveforms)
        sampled_sequences = set(self.sampled_sequences)

        # Load all sequences from file
        for sequence_name in names:
            sequence = self._load_sequence_from_file(sequence_name)
            if sequence is not None:
                if sequence.name not in sampled_sequences:
                    sequence.sampling_information = dict()
                elif sequence.sampling_information:
                    waveform_set = set(sequence.sampling_information['waveforms'])
                    if not sampled_waveforms.issuperset(waveform_set):
                        sequence.sampling_information = dict()
                self._saved_pulse_sequences[sequence_name] = sequence

        self.sigSequenceDictUpdated.emit(self.saved_pulse_sequences)
        return

    def _save_sequence_to_file(self, sequence):
        """
        Saves a single PulseSequence instance to file by serialization using pickle.

        @param PulseSequence sequence: The PulseSequence instance to be saved
        """
        filename = '{0}.sequence'.format(sequence.name)
        try:
            with open(os.path.join(self._assets_storage_dir, filename), 'wb') as file:
                pickle.dump(sequence, file)
        except:
            self.log.error('Failed to serialize PulseSequence "{0}" to file.'.format(sequence.name))
        return

    def _save_sequences_to_file(self):
        """
        Saves the saved_pulse_sequences dict items to files.
        """
        for sequence in self.saved_pulse_sequences.values():
            self._save_sequence_to_file(sequence)
        return

    def generate_predefined_sequence(self, predefined_sequence_name, kwargs_dict):
        """

        @param predefined_sequence_name:
        @param kwargs_dict:
        @return:
        """
        gen_method = self.generate_methods[predefined_sequence_name]
        gen_params = self.generate_method_params[predefined_sequence_name]
        # match parameters to method and throw out unwanted ones
        thrown_out_params = [param for param in kwargs_dict if param not in gen_params]
        for param in thrown_out_params:
            del kwargs_dict[param]
        if thrown_out_params:
            self.log.debug('Unused params during predefined sequence generation "{0}":\n'
                           '{1}'.format(predefined_sequence_name, thrown_out_params))
        try:
            blocks, ensembles, sequences = gen_method(**kwargs_dict)
        except:
            self.log.error('Generation of predefined sequence "{0}" failed.'
                           ''.format(predefined_sequence_name))
            self.sigPredefinedSequenceGenerated.emit(None, False)
            raise
        # Save objects
        for block in blocks:
            self.save_block(block)
        for ensemble in ensembles:
            ensemble.sampling_information = dict()
            self.save_ensemble(ensemble)
        for sequence in sequences:
            sequence.sampling_information = dict()
            self.save_sequence(sequence)
        self.sigPredefinedSequenceGenerated.emit(kwargs_dict.get('name'), len(sequences) > 0)
        return

    # ---------------------------------------------------------------------------
    #                    END sequence/block generation
    # ---------------------------------------------------------------------------

    # ---------------------------------------------------------------------------
    #                    BEGIN sequence/block sampling
    # ---------------------------------------------------------------------------
    def get_ensemble_info(self, ensemble):
        """
        This helper method is just there for backwards compatibility. Essentially it will call the
        method "analyze_block_ensemble".

        Will return information like length in seconds and bins (with currently set sampling rate)
        as well as number of laser pulses (with currently selected laser/gate channel)

        @param PulseBlockEnsemble ensemble: The PulseBlockEnsemble instance to analyze
        @return (float, int, int): length in seconds, length in bins, number of laser/gate pulses
        """
        # Return if the ensemble is empty
        if len(ensemble) == 0:
            return 0.0, 0, 0

        info_dict = self.analyze_block_ensemble(ensemble=ensemble)
        print(info_dict)
        ens_bins = info_dict['number_of_samples']
        ens_length = ens_bins / self.__sample_rate
        ens_lasers = len(info_dict['laser_bins'])
        return ens_length, ens_bins, ens_lasers

    def get_sequence_info(self, sequence):
        """
        This helper method will analyze a PulseSequence and return information like length in
        seconds and bins (with currently set sampling rate), number of laser pulses (with currently
        selected laser/gate channel)

        @param PulseSequence sequence: The PulseSequence instance to analyze
        @return (float, int, int): length in seconds, length in bins, number of laser/gate pulses
        """
<<<<<<< HEAD
        # Determine the right laser channel to choose. For gated counting it should be the gate
        # channel instead of the laser trigger.
        laser_channel = self.generation_parameters['gate_channel'] if self.generation_parameters[
            'gate_channel'] else self.generation_parameters['laser_channel']

        info_dict = self.analyze_sequence(sequence=sequence)
        length_bins = info_dict['number_of_samples']
        length_s = length_bins / self.__sample_rate if sequence.is_finite else np.inf

        if len(laser_channel) > 0 and laser_channel[0] == 'd' and sequence.is_finite:
            number_of_lasers = len(info_dict['digital_rising_bins'][laser_channel])
        elif sequence.is_finite:
            self.log.debug('Analog or no laser channel used. '
                           'Given laser_channel: "{0}"'.format(laser_channel))
            number_of_lasers = len(info_dict['laser_bins'])
        else:
            number_of_lasers = -1
            print(length_s, length_bins, number_of_lasers)
=======
        length_bins = 0
        length_s = 0 if sequence.is_finite else np.inf
        number_of_lasers = 0 if sequence.is_finite else -1
        for seq_step in sequence:
            ensemble = self.get_ensemble(name=seq_step.ensemble)
            if ensemble is None:
                length_bins = -1
                length_s = np.inf
                number_of_lasers = -1
                break
            info_dict = self.analyze_block_ensemble(ensemble=ensemble)
            ens_bins = info_dict['number_of_samples']
            ens_length = ens_bins / self.__sample_rate
            ens_lasers = len(info_dict['laser_bins'])
            length_bins += ens_bins
            if sequence.is_finite:
                length_s += ens_length * (seq_step.repetitions + 1)
                number_of_lasers += ens_lasers * (seq_step.repetitions + 1)
>>>>>>> cd0786c4
        return length_s, length_bins, number_of_lasers

    def analyze_block_ensemble(self, ensemble):
        """
        This helper method runs through each element of a PulseBlockEnsemble object and extracts
        important information about the Waveform that can be created out of this object.
        Especially the discretization due to the set self.sample_rate is taken into account.
        The positions in time (as integer time bins) of the PulseBlockElement transitions are
        determined here (all the "rounding-to-best-match-value").
        Additional information like the total number of samples, total number of PulseBlockElements
        and the timebins for digital channel low-to-high transitions get returned as well.

        This method assumes that sanity checking has been already performed on the
        PulseBlockEnsemble (via _sampling_ensemble_sanity_check). Meaning it assumes that all
        PulseBlocks are actually present in saved blocks and the channel activation matches the
        current pulse settings.

        @param ensemble: A PulseBlockEnsemble object (see logic.pulse_objects.py)
        @return: number_of_samples (int): The total number of samples in a Waveform provided the
                                              current sample_rate and PulseBlockEnsemble object.
                 total_elements (int): The total number of PulseBlockElements (incl. repetitions) in
                                       the provided PulseBlockEnsemble.
                 elements_length_bins (1D numpy.ndarray[int]): Array of number of timebins for each
                                                               PulseBlockElement in chronological
                                                               order (incl. repetitions).
                 digital_rising_bins (dict): Dictionary with keys being the digital channel
                                             descriptor string and items being arrays of
                                             chronological low-to-high transition positions
                                             (in timebins; incl. repetitions) for each digital
                                             channel.
        """
        # Determine the right laser channel to choose. For gated counting it should be the gate
        # channel instead of the laser trigger.
        laser_channel = self.generation_parameters['gate_channel'] if self.generation_parameters[
            'gate_channel'] else self.generation_parameters['laser_channel']

        # memorize the digital channel state of the previous element
        tmp_digital_high = dict()
        # memorize the laser_on flag of the previous element (in case of non-digital laser channel)
        tmp_laser_on = False
        # Set of used analog and digital channels
        digital_channels = set()
        analog_channels = set()
        # check for active channels and initialize tmp_digital_high/tmp_laser_on with the state of
        # the very last element in the ensemble
        if len(ensemble.block_list) > 0:
            block = self.get_block(ensemble[0][0])
            digital_channels = block.digital_channels
            analog_channels = block.analog_channels
            block = self.get_block(ensemble[-1][0])
            if len(block.element_list) > 0:
                tmp_digital_high = block[-1].digital_high.copy()
                tmp_laser_on = block[-1].laser_on
            else:
                tmp_digital_high = {chnl: False for chnl in digital_channels}
                tmp_laser_on = False

        # dicts containing the bins where the digital channels are rising/falling
        digital_rising_bins = {chnl: list() for chnl in digital_channels}
        digital_falling_bins = {chnl: list() for chnl in digital_channels}
        laser_rising_bins = list()
        laser_falling_bins = list()

        # Array to store the length in bins for all elements including repetitions in the order
        # they are occuring in the waveform later on. (Must be int64 or it will overflow eventually)
        elements_length_bins = np.empty(0, dtype='int64')

        # variables to keep track of the current timeframe
        current_end_time = 0.0
        current_start_bin = 0

        # Loop through all blocks in the ensemble block_list
        for block_name, reps in ensemble.block_list:
            # Get the stored PulseBlock instance
            block = self.get_block(block_name)

            # Temporary array to hold the length in bins for all elements in the block (incl. reps)
            tmp_length_bins = np.zeros((reps + 1) * len(block.element_list), dtype='int64')

            # Iterate over all repetitions of the current block while keeping track of the
            # current element index
            unrolled_element_index = 0
            for rep_no in range(reps + 1):
                # Iterate over the Block_Elements inside the current block
                for element in block.element_list:
                    # save bin position if a transition from low to high or vice versa has occurred
                    # in a digital channel
                    if tmp_digital_high != element.digital_high:
                        for chnl, state in element.digital_high.items():
                            if not tmp_digital_high[chnl] and state:
                                digital_rising_bins[chnl].append(current_start_bin)
                            elif tmp_digital_high[chnl] and not state:
                                digital_falling_bins[chnl].append(current_start_bin)
                        tmp_digital_high = element.digital_high.copy()

                    if tmp_laser_on != element.laser_on and not laser_channel.startswith('d'):
                        if not tmp_laser_on and element.laser_on:
                            laser_rising_bins.append(current_start_bin)
                        else:
                            laser_falling_bins.append(current_start_bin)
                        tmp_laser_on = element.laser_on

                    # Calculate length of the current element with current repetition count in sec
                    # and add this to the ideal end time for the sequence up until this point.
                    current_end_time += element.init_length_s + rep_no * element.increment_s

                    # Nearest possible match including the discretization in bins
                    current_end_bin = int(np.rint(current_end_time * self.__sample_rate))

                    # append current element length in discrete bins to temporary array
                    tmp_length_bins[unrolled_element_index] = current_end_bin - current_start_bin

                    # advance bin offset for next element
                    current_start_bin = current_end_bin
                    # increment element counter
                    unrolled_element_index += 1

            # append element lengths (in bins) for this block to array
            elements_length_bins = np.append(elements_length_bins, tmp_length_bins)

        # convert rising/falling indices to numpy.ndarrays
        for chnl in digital_channels:
            digital_rising_bins[chnl] = np.array(digital_rising_bins[chnl], dtype='int64')
            digital_falling_bins[chnl] = np.array(digital_falling_bins[chnl], dtype='int64')
        if laser_channel.startswith('d'):
            laser_bins = np.vstack([digital_rising_bins[laser_channel],
                                    digital_falling_bins[laser_channel]]).transpose()
        else:
            laser_bins = np.array(
                [laser_rising_bins, laser_falling_bins], dtype='int64').transpose()

        return_dict = dict()
        return_dict['number_of_samples'] = np.sum(elements_length_bins)
        return_dict['number_of_elements'] = len(elements_length_bins)
        return_dict['elements_length_bins'] = elements_length_bins
        return_dict['digital_rising_bins'] = digital_rising_bins
        return_dict['digital_falling_bins'] = digital_falling_bins
        return_dict['analog_channels'] = analog_channels
        return_dict['digital_channels'] = digital_channels
        return_dict['channel_set'] = analog_channels.union(digital_channels)
        return_dict['generation_parameters'] = self.generation_parameters.copy()
        return_dict['ideal_length'] = current_end_time
        return_dict['laser_bins'] = laser_bins
        return return_dict

    def analyze_sequence(self, sequence):
        """
        This helper method runs through each step of a PulseSequence object and extracts
        important information about the Sequence that can be created out of this object.
        Especially the discretization due to the set self.sample_rate is taken into account.
        The positions in time (as integer time bins) of the PulseBlockElement transitions are
        determined here (all the "rounding-to-best-match-value").
        Additional information like the total number of samples, total number of PulseBlockElements
        and the timebins for digital channel low-to-high transitions get returned as well.

        This method assumes that sanity checking has been already performed on the
        PulseSequence (via _sampling_ensemble_sanity_check). Meaning it assumes that all
        PulseBlocks are actually present in saved blocks and the channel activation matches the
        current pulse settings.

        @param sequence: A PulseSequence object (see logic.pulse_objects.py)
        @return: number_of_samples (int): The total number of samples in a Waveform provided the
                                              current sample_rate and PulseBlockEnsemble object.
                 total_elements (int): The total number of PulseBlockElements (incl. repetitions) in
                                       the provided PulseBlockEnsemble.
                 elements_length_bins (1D numpy.ndarray[int]): Array of number of timebins for each
                                                               PulseBlockElement in chronological
                                                               order (incl. repetitions).
                 digital_rising_bins (dict): Dictionary with keys being the digital channel
                                             descriptor string and items being arrays of
                                             chronological low-to-high transition positions
                                             (in timebins; incl. repetitions) for each digital
                                             channel.
        """

        # Determine channel activation
        digital_channels = set()
        analog_channels = set()
        if len(sequence) > 0:
            ensemble = self.get_ensemble(sequence[0].ensemble)
            if len(ensemble.block_list) > 0:
                block = self.get_block(ensemble.block_list[0][0])
                digital_channels = block.digital_channels
                analog_channels = block.analog_channels

        # Current bin offset with respect to the expected real time signal
        starting_bin = 0

        # If the sequence does not contain infinite loop steps, determine the remaining parameters
        step_length_bins = np.zeros(len(sequence), dtype='int64')
        ideal_step_length = np.zeros(len(sequence), dtype='float64')
        number_of_step_elements = np.zeros(len(sequence), dtype='int64')
        step_elements_length_bins = list()
        laser_bins = list()
        digital_rising_bins = {chnl: list() for chnl in digital_channels}
        digital_falling_bins = {chnl: list() for chnl in digital_channels}
        ensemble_name_set = set()

        for i, seq_step in enumerate(sequence):
            is_finite = seq_step.repetitions >= 0
            # Get the PulseBlockEnsemble instance associated with this sequence step
            ensemble = self.get_ensemble(seq_step.ensemble)
            # Get information about the current PulseBlockEnsemble instance
            info_dict = self.analyze_block_ensemble(ensemble=ensemble)
            # Set tmp helper variables
            ensemble_name_set.add(ensemble.name)
            reps = seq_step.repetitions + 1
            ens_bins = info_dict['number_of_samples']
<<<<<<< HEAD
            # Calculate sequence step information
            step_length_bins[i] = ens_bins * reps if is_finite else -1
            number_of_step_elements[i] = info_dict['number_of_elements'] * reps if is_finite else -1
            ideal_step_length[i] = info_dict['ideal_length'] * reps if is_finite else np.inf
            step_elements_length_bins.append(
                [seq_step.repetitions, info_dict['elements_length_bins']])

            # Get the digital channel rising/falling bin positions and concatenate them according
            # to sequence step repetition count considering bin offsets.
            # This will result in a sequence of rising and falling bins representing the real-time
            # signal with all repetitions taken into account.
            # Do that for every digital channel and only if the sequence is finite
=======
            ens_length = ens_bins / self.__sample_rate
            # ens_lasers = len(info_dict['digital_rising_bins'][laser_channel])
            length_bins += ens_bins
>>>>>>> cd0786c4
            if sequence.is_finite:
                for channel in digital_channels:
                    arr_size_rise = info_dict['digital_rising_bins'][channel].size
                    arr_size_fall = info_dict['digital_falling_bins'][channel].size
                    if arr_size_rise == 0 and arr_size_fall == 0:
                        continue

                    # Append rising/falling bin arrays for each step to a list in order to merge
                    # them all later on into a single array. This is more efficient than having an
                    # intermediate array.
                    for iteration in range(reps):
                        bin_offset = iteration * ens_bins + starting_bin
                        digital_rising_bins[channel].append(
                            info_dict['digital_rising_bins'][channel] + bin_offset)
                        digital_falling_bins[channel].append(
                            info_dict['digital_falling_bins'][channel] + bin_offset)

                # Append laser_bins arrays with bin offsets for each repetition analogous to the
                # digital channels above.
                if info_dict['laser_bins'].size > 0:
                    for iteration in range(reps):
                        laser_bins.append(
                            info_dict['laser_bins'] + starting_bin + ens_bins * iteration)

                # Increment the current starting bin offset for the next sequence step
                starting_bin += ens_bins * reps

        # Concatenate all bin arrays in the respective lists to a single large array.
        laser_bins = np.concatenate(laser_bins) if laser_bins else np.empty(0, dtype='int64')
        for channel in digital_channels:
            if digital_rising_bins[channel]:
                digital_rising_bins[channel] = np.concatenate(digital_rising_bins[channel])
            else:
                digital_rising_bins[channel] = np.empty(0, dtype='int64')
            if digital_falling_bins[channel]:
                digital_falling_bins[channel] = np.concatenate(digital_falling_bins[channel])
            else:
                digital_falling_bins[channel] = np.empty(0, dtype='int64')

        return_dict = dict()
        return_dict['digital_channels'] = digital_channels
        return_dict['analog_channels'] = analog_channels
        return_dict['channel_set'] = analog_channels.union(digital_channels)
        return_dict['generation_parameters'] = self.generation_parameters.copy()
        return_dict['digital_rising_bins'] = digital_rising_bins
        return_dict['digital_falling_bins'] = digital_falling_bins
        return_dict['number_of_steps'] = len(sequence)
        return_dict['number_of_samples'] = np.sum(step_length_bins)
        return_dict['number_of_samples_per_step'] = step_length_bins
        return_dict['number_of_ensembles'] = len(ensemble_name_set)
        return_dict['ensemble_names'] = ensemble_name_set
        return_dict['number_of_elements'] = np.sum(number_of_step_elements)
        return_dict['number_of_elements_per_step'] = number_of_step_elements
        return_dict['elements_length_bins_per_step'] = step_elements_length_bins
        return_dict['ideal_length_per_step'] = ideal_step_length
        return_dict['ideal_length'] = np.sum(ideal_step_length)
        return_dict['laser_bins'] = laser_bins

        for info, data in return_dict.items():
            print(info, data)
        return return_dict

    def _sampling_ensemble_sanity_check(self, ensemble):
        blocks_missing = set()
        channel_activation_mismatch = False
        for block_name, reps in ensemble.block_list:
            block = self._saved_pulse_blocks.get(block_name)
            # Check if block is present
            if block is None:
                blocks_missing.add(block_name)
                continue
            # Check for matching channel activation
            if block.channel_set != self.__activation_config[1]:
                channel_activation_mismatch = True

        # print error messages
        if len(blocks_missing) > 0:
            self.log.error('Sampling of PulseBlockEnsemble "{0}" failed. Not all PulseBlocks found.'
                           '\nPlease generate the following PulseBlocks: {1}'
                           ''.format(ensemble.name, blocks_missing))
        if channel_activation_mismatch:
            self.log.error('Sampling of PulseBlockEnsemble "{0}" failed!\nMismatch of activation '
                           'config in logic ({1}) and used channels in PulseBlockEnsemble.'
                           ''.format(ensemble.name, self.__activation_config[1]))

        # Return error code
        return -1 if blocks_missing or channel_activation_mismatch else 0

    def _sampling_sequence_sanity_check(self, sequence):
        ensembles_missing = set()
        for seq_step in sequence:
            ensemble = self._saved_pulse_block_ensembles.get(seq_step.ensemble)
            # Check if ensemble is present
            if ensemble is None:
                ensembles_missing.add(seq_step.ensemble)
                continue

        # print error messages
        if len(ensembles_missing) > 0:
            self.log.error('Sampling of PulseSequence "{0}" failed. Not all PulseBlockEnsembles '
                           'found.\nPlease generate the following PulseBlockEnsembles: {1}'
                           ''.format(sequence.name, ensembles_missing))

        # Return error code
        return -1 if ensembles_missing else 0

    @QtCore.Slot(str)
    def sample_pulse_block_ensemble(self, ensemble, offset_bin=0, name_tag=None):
        """ General sampling of a PulseBlockEnsemble object, which serves as the construction plan.

        @param str|PulseBlockEnsemble ensemble: PulseBlockEnsemble instance or name of a saved
                                                PulseBlockEnsemble to sample
        @param int offset_bin: If many pulse ensembles are samples sequentially, then the
                               offset_bin of the previous sampling can be passed to maintain
                               rotating frame across pulse_block_ensembles
        @param str name_tag: a name tag, which is used to keep the sampled files together, which
                             where sampled from the same PulseBlockEnsemble object but where
                             different offset_bins were used.

        @return tuple: of length 3 with
                       (offset_bin, created_waveforms, ensemble_info).
                        offset_bin:
                            integer, which is used for maintaining the rotation frame
                        created_waveforms:
                            list, a list of created waveform names
                        ensemble_info:
                            dict, information about the ensemble returned by analyze_block_ensemble

        This method is creating the actual samples (voltages and logic states) for each time step
        of the analog and digital channels specified in the PulseBlockEnsemble.
        Therefore it iterates through all blocks, repetitions and elements of the ensemble and
        calculates the exact voltages (float64) according to the specified math_function. The
        samples are later on stored inside a float32 array.
        So each element is calculated with high precision (float64) and then down-converted to
        float32 to be stored.

        To preserve the rotating frame, an offset counter is used to indicate the absolute time
        within the ensemble. All calculations are done with time bins (dtype=int) to avoid rounding
        errors. Only in the last step when a single PulseBlockElement object is sampled  these
        integer bin values are translated into a floating point time.

        The chunkwise write mode is used to save memory usage at the expense of time.
        In other words: The whole sample arrays are never created at any time. This results in more
        function calls and general overhead causing much longer time to complete.

        In addition the pulse_block_ensemble gets analyzed and important parameters used during
        sampling get stored in the ensemble object "sampling_information" attribute.
        It is a dictionary containing:
        TODO: Add parameters that are stored
        """
        # Get PulseBlockEnsemble from saved ensembles if string has been passed as argument
        if isinstance(ensemble, str):
            ensemble = self.get_ensemble(ensemble)
            if not ensemble:
                self.log.error('Unable to sample PulseBlockEnsemble. Not found in saved ensembles.')
                self.sigSampleEnsembleComplete.emit(None)
                return -1, list(), dict()

        # Perform sanity checks on ensemble and corresponding blocks
        if self._sampling_ensemble_sanity_check(ensemble) < 0:
            self.sigSampleEnsembleComplete.emit(None)
            return -1, list(), dict()

        # lock module if it's not already locked (sequence sampling in progress)
        if self.module_state() == 'idle':
            self.module_state.lock()
        elif not self.__sequence_generation_in_progress:
            self.sigSampleEnsembleComplete.emit(None)
            return -1, list(), dict()

        # Set the waveform name (excluding the device specific channel naming suffix, i.e. '_ch1')
        waveform_name = name_tag if name_tag else ensemble.name

        # check for old waveforms associated with the ensemble and delete them from pulse generator.
        self._delete_waveform_by_nametag(waveform_name)

        # Take current time
        start_time = time.time()

        # get important parameters from the ensemble
        ensemble_info = self.analyze_block_ensemble(ensemble)

        # Make sure the length of the channel is a multiple of the step size.
        # This is done by appending an idle block
        granularity = self.pulse_generator_constraints.waveform_length.step
        self.log.debug('length: {0}, mod {1}'.format(
            ensemble_info['number_of_samples'], ensemble_info['number_of_samples'] % granularity))
        if ensemble_info['number_of_samples'] % granularity != 0:
            self.log.warn('Length {0} does not fulfil step constraint {1}.'.format(
                ensemble_info['number_of_samples'], granularity))
            # TODO: take care of rounding errors!
            extension_samples = granularity - ensemble_info['number_of_samples'] % granularity
            target_total_samples = ensemble_info['number_of_samples'] + extension_samples
            extension_seconds = (target_total_samples / self.__sample_rate) - ensemble_info[
                'ideal_length']

            pb_element = PulseBlockElement(
                init_length_s=extension_seconds,
                increment_s=0,
                pulse_function={chnl: SamplingFunctions.Idle() for chnl in self.analog_channels},
                digital_high={chnl: False for chnl in self.digital_channels})
            idle_extension = PulseBlock('idle_extension', element_list=[pb_element])
            temp_measurement_info = copy.deepcopy(ensemble.measurement_information)
            ensemble.append((idle_extension.name, 0))
            ensemble.measurement_information = temp_measurement_info

            self.save_block(idle_extension)
            self.save_ensemble(ensemble)

            # get important parameters from the ensemble
            ensemble_info = self.analyze_block_ensemble(ensemble)
            if ensemble_info['number_of_samples'] != target_total_samples:
                self.log.error('Expanding the PulseBlockEnsemble to match the waveform granularity '
                               'has failed.\nTarget number of samples was {0:d}.\nfinal number of '
                               'samples is {1:d}.\nThis is probably due to a rounding error in '
                               'SequenceGeneratorLogic.sample_pulse_block_ensemble.'
                               ''.format(target_total_samples, ensemble_info['number_of_samples']))
            else:
                self.log.warn('Extending waveform {0} by {2} bins. New length {1}.'.format(
                    ensemble.name, ensemble_info['number_of_samples'], extension_samples))

        # Calculate the byte size per sample.
        # One analog sample per channel is 4 bytes (np.float32) and one digital sample per channel
        # is 1 byte (np.bool).
        bytes_per_sample = len(ensemble_info['analog_channels']) * 4 + len(
            ensemble_info['digital_channels'])

        # Calculate the bytes estimate for the entire ensemble
        bytes_per_ensemble = bytes_per_sample * ensemble_info['number_of_samples']

        # Determine the size of the sample arrays to be written as a whole.
        if bytes_per_ensemble <= self._overhead_bytes or self._overhead_bytes == 0:
            array_length = ensemble_info['number_of_samples']
        else:
            array_length = self._overhead_bytes // bytes_per_sample

        # Allocate the sample arrays that are used for a single write command
        analog_samples = dict()
        digital_samples = dict()
        try:
            for chnl in ensemble_info['analog_channels']:
                analog_samples[chnl] = np.empty(array_length, dtype='float32')
            for chnl in ensemble_info['digital_channels']:
                digital_samples[chnl] = np.empty(array_length, dtype=bool)
        except MemoryError:
            self.log.error('Sampling of PulseBlockEnsemble "{0}" failed due to a MemoryError.\n'
                           'The sample array needed is too large to allocate in memory.\n'
                           'Try using the overhead_bytes ConfigOption to limit memory usage.'
                           ''.format(ensemble.name))
            if not self.__sequence_generation_in_progress:
                self.module_state.unlock()
            self.sigSampleEnsembleComplete.emit(None)
            return -1, list(), dict()

        # integer to keep track of the sampls already processed
        processed_samples = 0
        # Index to keep track of the samples written into the preallocated samples array
        array_write_index = 0
        # Keep track of the number of elements already written
        element_count = 0
        # set of written waveform names on the device
        written_waveforms = set()
        # Iterate over all blocks within the PulseBlockEnsemble object
        for block_name, reps in ensemble.block_list:
            block = self.get_block(block_name)
            # Iterate over all repetitions of the current block
            for rep_no in range(reps + 1):
                # Iterate over the PulseBlockElement instances inside the current block
                for element in block.element_list:
                    digital_high = element.digital_high
                    pulse_function = element.pulse_function
                    element_length_bins = ensemble_info['elements_length_bins'][element_count]

                    # Indicator on how many samples of this element have been written already
                    element_samples_written = 0

                    while element_samples_written != element_length_bins:
                        samples_to_add = min(array_length - array_write_index,
                                             element_length_bins - element_samples_written)
                        # create floating point time array for the current element inside rotating
                        # frame if analog samples are to be calculated.
                        if pulse_function:
                            time_arr = (offset_bin + np.arange(
                                samples_to_add, dtype='float64')) / self.__sample_rate

                        # Calculate respective part of the sample arrays
                        for chnl in digital_high:
                            digital_samples[chnl][array_write_index:array_write_index + samples_to_add] = digital_high[
                                chnl]
                        for chnl in pulse_function:
                            analog_samples[chnl][array_write_index:array_write_index + samples_to_add] = pulse_function[
                                                                                                             chnl].get_samples(
                                time_arr) / self.__analog_levels[0][chnl]

                        # Free memory
                        if pulse_function:
                            del time_arr

                        element_samples_written += samples_to_add
                        array_write_index += samples_to_add
                        processed_samples += samples_to_add
                        # if the rotating frame should be preserved (default) increment the offset
                        # counter for the time array.
                        if ensemble.rotating_frame:
                            offset_bin += samples_to_add

                        # Check if the temporary sample array is full and write to the device if so.
                        if array_write_index == array_length:
                            # Set first/last chunk flags
                            is_first_chunk = array_write_index == processed_samples
                            is_last_chunk = processed_samples == ensemble_info['number_of_samples']
                            written_samples, wfm_list = self.pulsegenerator().write_waveform(
                                name=waveform_name,
                                analog_samples=analog_samples,
                                digital_samples=digital_samples,
                                is_first_chunk=is_first_chunk,
                                is_last_chunk=is_last_chunk,
                                total_number_of_samples=ensemble_info['number_of_samples'])

                            # Update written waveforms set
                            written_waveforms.update(wfm_list)

                            # check if write process was successful
                            if written_samples != array_length:
                                self.log.error('Sampling of block "{0}" in ensemble "{1}" failed. '
                                               'Write to device was unsuccessful.\nThe number of '
                                               'actually written samples ({2:d}) does not match '
                                               'the number of samples staged to write ({3:d}).'
                                               ''.format(block_name, ensemble.name, written_samples,
                                                         array_length))
                                if not self.__sequence_generation_in_progress:
                                    self.module_state.unlock()
                                self.sigAvailableWaveformsUpdated.emit(self.sampled_waveforms)
                                self.sigSampleEnsembleComplete.emit(None)
                                return -1, list(), dict()

                            # Reset array write start pointer
                            array_write_index = 0

                            # check if the temporary write array needs to be truncated for the next
                            # part. (because it is the last part of the ensemble to write which can
                            # be shorter than the previous chunks)
                            if array_length > ensemble_info['number_of_samples'] - processed_samples:
                                array_length = ensemble_info['number_of_samples'] - processed_samples
                                analog_samples = dict()
                                digital_samples = dict()
                                for chnl in ensemble_info['analog_channels']:
                                    analog_samples[chnl] = np.empty(array_length, dtype='float32')
                                for chnl in ensemble_info['digital_channels']:
                                    digital_samples[chnl] = np.empty(array_length, dtype=bool)

                    # Increment element index
                    element_count += 1

        # Save sampling related parameters to the sampling_information container within the
        # PulseBlockEnsemble.
        # This step is only performed if the resulting waveforms are named by the PulseBlockEnsemble
        # and not by a sequence nametag
        if waveform_name == ensemble.name:
            ensemble.sampling_information = dict()
            ensemble.sampling_information.update(ensemble_info)
            ensemble.sampling_information['pulse_generator_settings'] = self.pulse_generator_settings
            ensemble.sampling_information['waveforms'] = sorted(written_waveforms)
            self.save_ensemble(ensemble)

        self.log.info('Time needed for sampling and writing PulseBlockEnsemble {0} to device: {1} sec'
                      ''.format(ensemble.name, int(np.rint(time.time() - start_time))))
        if ensemble_info['number_of_samples'] == 0:
            self.log.warning('Empty waveform (0 samples) created from PulseBlockEnsemble "{0}".'
                             ''.format(ensemble.name))
        if not self.__sequence_generation_in_progress:
            self.module_state.unlock()
        self.sigAvailableWaveformsUpdated.emit(self.sampled_waveforms)
        self.sigSampleEnsembleComplete.emit(ensemble)
        return offset_bin, sorted(written_waveforms), ensemble_info

    @QtCore.Slot(str)
    def sample_pulse_sequence(self, sequence):
        """ Samples the PulseSequence object, which serves as the construction plan.

        @param str|PulseSequence sequence: Name or instance of the PulseSequence to be sampled.

        The sequence object is sampled by call subsequently the sampling routine for the
        PulseBlockEnsemble objects and passing if needed the rotating frame option.

        Right now two 'simple' methods of sampling where implemented, which reuse the sample
        function for the Pulse_Block_Ensembles. One, which samples by preserving the phase (i.e.
        staying in the rotating frame) and the other which samples without keep a phase
        relationship between the different entries of the PulseSequence object.
        ATTENTION: The phase preservation within a single PulseBlockEnsemble is NOT affected by
                   this method.

        More sophisticated sequence sampling method can be implemented here.
        """
        # Get PulseSequence from saved sequences if string has been passed as argument
        if isinstance(sequence, str):
            sequence = self.get_sequence(sequence)
            if not sequence:
                self.log.error('Unable to sample PulseSequence. Not found in saved sequences.')
                self.sigSampleSequenceComplete.emit(None)
                return

        # Perform sanity checks on sequence and corresponding ensembles
        if self._sampling_sequence_sanity_check(sequence) < 0:
            self.sigSampleSequenceComplete.emit(None)
            return

        # lock module and set sequence-generation-in-progress flag
        if self.module_state() == 'idle':
            self.__sequence_generation_in_progress = True
            self.module_state.lock()
        else:
            self.log.error('Cannot sample sequence "{0}" because the SequenceGeneratorLogic is '
                           'still busy (locked).\nFunction call ignored.'.format(sequence.name))
            self.sigSampleSequenceComplete.emit(None)
            return

        self._saved_pulse_sequences[sequence.name] = sequence

        # delete already written sequences on the device memory.
        if sequence.name in self.sampled_sequences:
            self.pulsegenerator().delete_sequence(sequence.name)

        # Make sure the PulseSequence is contained in the saved sequences dict
        sequence.sampling_information = dict()
        self.save_sequence(sequence)

        # Take current time
        start_time = time.time()

        # Produce a set of created waveforms
        written_waveforms = set()
        # Keep track of generated PulseBlockEnsembles and their corresponding ensemble_info dict
        generated_ensembles = dict()

        # Create a list in the process with each element holding the created waveform names as a
        # tuple and the corresponding sequence parameters as defined in the PulseSequence object
        # Example: [(('waveform1', 'waveform2'), seq_param_dict1),
        #           (('waveform3', 'waveform4'), seq_param_dict2)]
        sequence_param_dict_list = list()

        # if all the Pulse_Block_Ensembles should be in the rotating frame, then each ensemble
        # will be created in general with a different offset_bin. Therefore, in order to keep track
        # of the sampled Pulse_Block_Ensembles one has to introduce a running number as an
        # additional name tag, so keep the sampled files separate.
        offset_bin = 0  # that will be used for phase preservation
        for step_index, seq_step in enumerate(sequence):
            if sequence.rotating_frame:
                # to make something like 001
                name_tag = seq_step.ensemble + '_' + str(step_index).zfill(3)
            else:
                name_tag = seq_step.ensemble
                offset_bin = 0  # Keep the offset at 0

            # Only sample ensembles if they have not already been sampled
            if sequence.rotating_frame or seq_step.ensemble not in generated_ensembles:
                offset_bin, waveform_list, ensemble_info = self.sample_pulse_block_ensemble(
                    ensemble=seq_step.ensemble,
                    offset_bin=offset_bin,
                    name_tag=name_tag)

                if len(waveform_list) == 0:
                    self.log.error('Sampling of PulseBlockEnsemble "{0}" failed during sampling of '
                                   'PulseSequence "{1}".\nFailed to create waveforms on device.'
                                   ''.format(seq_step.ensemble, sequence.name))
                    self.module_state.unlock()
                    self.__sequence_generation_in_progress = False
                    self.sigSampleSequenceComplete.emit(None)
                    return

                # Add to generated ensembles
                ensemble_info['waveforms'] = waveform_list
                generated_ensembles[name_tag] = ensemble_info

                # Add created waveform names to the set
                written_waveforms.update(waveform_list)

            # Append written sequence step to sequence_param_dict_list
            sequence_param_dict_list.append(
                (tuple(generated_ensembles[name_tag]['waveforms']), seq_step))

        # pass the whole information to the sequence creation method:
        steps_written = self.pulsegenerator().write_sequence(sequence.name,
                                                             sequence_param_dict_list)
        if steps_written != len(sequence_param_dict_list):
            self.log.error('Writing PulseSequence "{0}" to the device memory failed.\n'
                           'Returned number of sequence steps ({1:d}) does not match desired '
                           'number of steps ({2:d}).'.format(sequence.name,
                                                             steps_written,
                                                             len(sequence_param_dict_list)))

        # get important parameters from the sequence and save them to the sequence object
        sequence.sampling_information.update(self.analyze_sequence(sequence))
        sequence.sampling_information['ensemble_info'] = generated_ensembles
        sequence.sampling_information['pulse_generator_settings'] = self.pulse_generator_settings
        sequence.sampling_information['waveforms'] = sorted(written_waveforms)
        sequence.sampling_information['step_waveform_list'] = [step[0] for step in
                                                               sequence_param_dict_list]
        self.save_sequence(sequence)

        self.log.info('Time needed for sampling and writing PulseSequence {0} to device: {1} sec.'
                      ''.format(sequence.name, int(np.rint(time.time() - start_time))))

        # unlock module
        self.module_state.unlock()
        self.__sequence_generation_in_progress = False
        self.sigAvailableSequencesUpdated.emit(self.sampled_sequences)
        self.sigSampleSequenceComplete.emit(sequence)
        return

    def _delete_waveform(self, names):
        if isinstance(names, str):
            names = [names]
        current_waveforms = self.sampled_waveforms
        for wfm in names:
            if wfm in current_waveforms:
                self.pulsegenerator().delete_waveform(wfm)
        self.sigAvailableWaveformsUpdated.emit(self.sampled_waveforms)
        return

    def _delete_waveform_by_nametag(self, nametag):
        if not isinstance(nametag, str):
            return
        wfm_to_delete = [wfm for wfm in self.sampled_waveforms if
                         wfm.rsplit('_', 1)[0] == nametag]
        self._delete_waveform(wfm_to_delete)
        # Erase sampling information if a PulseBlockEnsemble by the same name can be found in saved
        # ensembles
        if nametag in self.saved_pulse_block_ensembles:
            ensemble = self.saved_pulse_block_ensembles[nametag]
            ensemble.sampling_information = dict()
            self.save_ensemble(ensemble)
        return

    def _delete_sequence(self, names):
        if isinstance(names, str):
            names = [names]
        current_sequences = self.sampled_sequences
        for seq in names:
            if seq in current_sequences:
                self.pulsegenerator().delete_sequence(seq)
        self.sigAvailableSequencesUpdated.emit(self.sampled_sequences)
        return<|MERGE_RESOLUTION|>--- conflicted
+++ resolved
@@ -1118,7 +1118,6 @@
         @param PulseSequence sequence: The PulseSequence instance to analyze
         @return (float, int, int): length in seconds, length in bins, number of laser/gate pulses
         """
-<<<<<<< HEAD
         # Determine the right laser channel to choose. For gated counting it should be the gate
         # channel instead of the laser trigger.
         laser_channel = self.generation_parameters['gate_channel'] if self.generation_parameters[
@@ -1137,26 +1136,6 @@
         else:
             number_of_lasers = -1
             print(length_s, length_bins, number_of_lasers)
-=======
-        length_bins = 0
-        length_s = 0 if sequence.is_finite else np.inf
-        number_of_lasers = 0 if sequence.is_finite else -1
-        for seq_step in sequence:
-            ensemble = self.get_ensemble(name=seq_step.ensemble)
-            if ensemble is None:
-                length_bins = -1
-                length_s = np.inf
-                number_of_lasers = -1
-                break
-            info_dict = self.analyze_block_ensemble(ensemble=ensemble)
-            ens_bins = info_dict['number_of_samples']
-            ens_length = ens_bins / self.__sample_rate
-            ens_lasers = len(info_dict['laser_bins'])
-            length_bins += ens_bins
-            if sequence.is_finite:
-                length_s += ens_length * (seq_step.repetitions + 1)
-                number_of_lasers += ens_lasers * (seq_step.repetitions + 1)
->>>>>>> cd0786c4
         return length_s, length_bins, number_of_lasers
 
     def analyze_block_ensemble(self, ensemble):
@@ -1365,7 +1344,6 @@
             ensemble_name_set.add(ensemble.name)
             reps = seq_step.repetitions + 1
             ens_bins = info_dict['number_of_samples']
-<<<<<<< HEAD
             # Calculate sequence step information
             step_length_bins[i] = ens_bins * reps if is_finite else -1
             number_of_step_elements[i] = info_dict['number_of_elements'] * reps if is_finite else -1
@@ -1378,11 +1356,6 @@
             # This will result in a sequence of rising and falling bins representing the real-time
             # signal with all repetitions taken into account.
             # Do that for every digital channel and only if the sequence is finite
-=======
-            ens_length = ens_bins / self.__sample_rate
-            # ens_lasers = len(info_dict['digital_rising_bins'][laser_channel])
-            length_bins += ens_bins
->>>>>>> cd0786c4
             if sequence.is_finite:
                 for channel in digital_channels:
                     arr_size_rise = info_dict['digital_rising_bins'][channel].size
