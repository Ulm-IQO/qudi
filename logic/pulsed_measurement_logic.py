# -*- coding: utf-8 -*-
"""
This file contains the Qudi logic which controls all pulsed measurements.

Qudi is free software: you can redistribute it and/or modify
it under the terms of the GNU General Public License as published by
the Free Software Foundation, either version 3 of the License, or
(at your option) any later version.

Qudi is distributed in the hope that it will be useful,
but WITHOUT ANY WARRANTY; without even the implied warranty of
MERCHANTABILITY or FITNESS FOR A PARTICULAR PURPOSE.  See the
GNU General Public License for more details.

You should have received a copy of the GNU General Public License
along with Qudi. If not, see <http://www.gnu.org/licenses/>.

Copyright (c) the Qudi Developers. See the COPYRIGHT.txt file at the
top-level directory of this distribution and at <https://github.com/Ulm-IQO/qudi/>
"""

from qtpy import QtCore
from collections import OrderedDict
import numpy as np
import time
import datetime
import matplotlib.pyplot as plt

from core.module import Connector, ConfigOption, StatusVar
from core.util.mutex import Mutex
from core.util.network import netobtain
from core.util import units
from logic.generic_logic import GenericLogic


class PulsedMeasurementLogic(GenericLogic):
    """
    This is the Logic class for the control of pulsed measurements.
    """
    _modclass = 'PulsedMeasurementLogic'
    _modtype = 'logic'

    ## declare connectors
    pulseanalysislogic = Connector(interface='PulseAnalysisLogic')
    pulseextractionlogic = Connector(interface='PulseExtractionLogic')
    fitlogic = Connector(interface='FitLogic')
    savelogic = Connector(interface='SaveLogic')
    fastcounter = Connector(interface='FastCounterInterface')
    microwave = Connector(interface='MWInterface')
    pulsegenerator = Connector(interface='PulserInterface')

    # status vars
    fast_counter_record_length = StatusVar(default=3.e-6)
    sequence_length_s = StatusVar(default=100e-6)
    fast_counter_binwidth = StatusVar(default=1e-9)
    microwave_power = StatusVar(default=-30.0)
    microwave_freq = StatusVar(default=2870e6)
    use_ext_microwave = StatusVar(default=False)
    current_channel_config_name = StatusVar(default='')
    sample_rate = StatusVar(default=25e9)
<<<<<<< HEAD
    analogue_amplitude =  StatusVar(default=dict())
=======
    analogue_amplitude = StatusVar(default=dict())
>>>>>>> 775c223f
    interleave_on = StatusVar(default=False)
    timer_interval = StatusVar(default=5)
    alternating = StatusVar(default=False)
    show_raw_data = StatusVar(default=False)
    show_laser_index = StatusVar(default=0)

<<<<<<< HEAD
=======
    # fourier transform status var:
    zeropad = StatusVar(default=0)
    psd = StatusVar(default=False)
    window = StatusVar(default='none')
    base_corr = StatusVar(default=True)
    save_ft = StatusVar(default=True)

>>>>>>> 775c223f
    # signals
    sigSignalDataUpdated = QtCore.Signal(np.ndarray, np.ndarray, np.ndarray,
                                         np.ndarray, np.ndarray, np.ndarray,
                                         np.ndarray, np.ndarray)
    sigLaserDataUpdated = QtCore.Signal(np.ndarray, np.ndarray)
    sigLaserToShowUpdated = QtCore.Signal(int, bool)
    sigElapsedTimeUpdated = QtCore.Signal(float, str)
    sigFitUpdated = QtCore.Signal(str, np.ndarray, np.ndarray, object)
    sigMeasurementRunningUpdated = QtCore.Signal(bool, bool)
    sigPulserRunningUpdated = QtCore.Signal(bool)
    sigFastCounterSettingsUpdated = QtCore.Signal(float, float)
    sigPulseSequenceSettingsUpdated = QtCore.Signal(np.ndarray, int, float, list, bool)
    sigPulseGeneratorSettingsUpdated = QtCore.Signal(float, str, dict, bool)
    sigUploadAssetComplete = QtCore.Signal(str)
    sigUploadedAssetsUpdated = QtCore.Signal(list)
    sigLoadedAssetUpdated = QtCore.Signal(str)
    sigExtMicrowaveSettingsUpdated = QtCore.Signal(float, float, bool)
    sigExtMicrowaveRunningUpdated = QtCore.Signal(bool)
    sigTimerIntervalUpdated = QtCore.Signal(float)
    sigAnalysisSettingsUpdated = QtCore.Signal(str, int, int, int, int)
    sigAnalysisMethodsUpdated = QtCore.Signal(dict)
    sigExtractionSettingsUpdated = QtCore.Signal(str, float, int, int, int)
    sigExtractionMethodsUpdated = QtCore.Signal(dict)

    def __init__(self, config, **kwargs):
        super().__init__(config=config, **kwargs)
        # microwave parameters
        self.use_ext_microwave = False
        self.microwave_power = -30.     # dbm  (always in SI!)
        self.microwave_freq = 2870e6    # Hz   (always in SI!)

        # fast counter status variables
        self.fast_counter_status = None     # 0=unconfigured, 1=idle, 2=running, 3=paused, -1=error
        self.fast_counter_gated = None      # gated=True, ungated=False
        self.fast_counter_binwidth = 1e-9   # in seconds
        self.fast_counter_record_length = 3.e-6     # in seconds

        # parameters of the currently running sequence
        self.controlled_vals = np.array(range(50), dtype=float)
        self.laser_ignore_list = []
        self.number_of_lasers = 50
        self.sequence_length_s = 100e-6
        self.loaded_asset_name = ''
        self.alternating = False

        # Pulse generator parameters
        self.current_channel_config_name = ''
        self.sample_rate = 25e9
        self.analogue_amplitude = dict()
        self.interleave_on = False

        # timer for data analysis
        self.analysis_timer = None
        self.timer_interval = 5  # in seconds. A value <= 0 means no timer.

        #timer for time
        self.start_time = 0
        self.elapsed_time = 0
        self.elapsed_time_str = '00:00:00:00'

        # threading
        self.threadlock = Mutex()

        # plot data
        self.signal_plot_x = np.array([])
        self.signal_plot_y = np.array([])
        self.signal_plot_y2 = np.array([])
        self.signal_fft_x = np.array([])
        self.signal_fft_y = np.array([])
        self.signal_fft_y2 = np.array([])
        self.measuring_error_plot_x = np.array([])
        self.measuring_error_plot_y = np.array([])
        self.measuring_error_plot_y2 = np.array([])
        self.laser_plot_x = np.array([])
        self.laser_plot_y = np.array([])


        # raw data
        self.laser_data = np.zeros((10, 20))
        self.raw_data = np.zeros((10, 20))
        self.show_raw_data = False
        self.show_laser_index = 0
        self.saved_raw_data = OrderedDict()  # temporary saved raw data
        self.recalled_raw_data = None  # the currently recalled raw data to add

        # for fit:
        self.fc = None  # Fit container
        self.signal_plot_x_fit = np.arange(10, dtype=float)
        self.signal_plot_y_fit = np.zeros(len(self.signal_plot_x_fit), dtype=float)

    def on_activate(self):
        """ Initialisation performed during activation of the module.
        """
        # get all the connectors:
        self._pulse_analysis_logic = self.get_connector('pulseanalysislogic')
        self._pulse_extraction_logic = self.get_connector('pulseextractionlogic')
        self._fast_counter_device = self.get_connector('fastcounter')
        self._save_logic = self.get_connector('savelogic')
        self._fit_logic = self.get_connector('fitlogic')
        self._pulse_generator_device = self.get_connector('pulsegenerator')
        self._mycrowave_source_device = self.get_connector('microwave')

        # Fitting
        self.fc = self._fit_logic.make_fit_container('pulsed', '1d')
        self.fc.set_units(['s', 'arb.u.'])

        # Recall saved status variables
        if 'number_of_lasers' in self._statusVariables:
            self.number_of_lasers = self._statusVariables['number_of_lasers']
            self._pulse_extraction_logic.number_of_lasers = self.number_of_lasers
        if 'controlled_vals' in self._statusVariables:
            self.controlled_vals = np.array(self._statusVariables['controlled_vals'])
        if 'fits' in self._statusVariables and isinstance(self._statusVariables['fits'], dict):
            self.fc.load_from_dict(self._statusVariables['fits'])

        # Check and configure pulse generator
        self.pulse_generator_off()
        self.loaded_asset_name = str(self._pulse_generator_device.get_loaded_asset())
        avail_activation_configs = self.get_pulser_constraints().activation_config
        if self.current_channel_config_name not in avail_activation_configs:
            self.current_channel_config_name = list(avail_activation_configs)[0]
        if len(self.analogue_amplitude)==0:
            self.analogue_amplitude, dummy = self._pulse_generator_device.get_analog_level()
        if self.interleave_on is None:
            self.interleave_on = self._pulse_generator_device.get_interleave()
        # FIXME: Analog level and interleave
        self.set_pulse_generator_settings(self.sample_rate, self.current_channel_config_name,
                                          self.analogue_amplitude, self.interleave_on)

        # Check and configure fast counter
        self.fast_counter_gated = self._fast_counter_device.is_gated()
        binning_constraints = self.get_fastcounter_constraints()['hardware_binwidth_list']
        if self.fast_counter_binwidth not in binning_constraints:
            self.fast_counter_binwidth = binning_constraints[0]
        if self.fast_counter_record_length is None or self.fast_counter_record_length <= 0:
            self.fast_counter_record_length = 3e-6
        self.configure_fast_counter()
        self.fast_counter_off()

        # Check and configure external microwave
        if self.use_ext_microwave:
            self.microwave_on_off(False)
            self.set_microwave_params(self.microwave_freq, self.microwave_power,
                                      self.use_ext_microwave)

        # initialize arrays for the plot data
        self._initialize_plots()

        # recalled saved raw data
        self.recalled_raw_data = None
        return

    def on_deactivate(self):
        """ Deactivate the module properly.
        """

        if self.getState() != 'idle' and self.getState() != 'deactivated':
            self.stop_pulsed_measurement()

        self._statusVariables['number_of_lasers'] = self.number_of_lasers
        self._statusVariables['controlled_vals'] = list(self.controlled_vals)
        if len(self.fc.fit_list) > 0:
            self._statusVariables['fits'] = self.fc.save_to_dict()
        return

    def request_init_values(self):
        """

        @return:
        """
        self.sigMeasurementRunningUpdated.emit(False, False)
        self.sigPulserRunningUpdated.emit(False)
        self.sigExtMicrowaveRunningUpdated.emit(False)
        self.sigFastCounterSettingsUpdated.emit(self.fast_counter_binwidth,
                                                self.fast_counter_record_length)
        self.sigPulseSequenceSettingsUpdated.emit(self.controlled_vals,
                                                  self.number_of_lasers, self.sequence_length_s,
                                                  self.laser_ignore_list, self.alternating)
        self.sigPulseGeneratorSettingsUpdated.emit(self.sample_rate,
                                                   self.current_channel_config_name,
                                                   self.analogue_amplitude, self.interleave_on)
        self.sigExtMicrowaveSettingsUpdated.emit(self.microwave_freq, self.microwave_power,
                                                 self.use_ext_microwave)
        self.sigLaserToShowUpdated.emit(self.show_laser_index, self.show_raw_data)
        self.sigElapsedTimeUpdated.emit(self.elapsed_time, self.elapsed_time_str)
        self.sigTimerIntervalUpdated.emit(self.timer_interval)
        self.sigAnalysisMethodsUpdated.emit(self._pulse_analysis_logic.analysis_methods)
        self.sigExtractionMethodsUpdated.emit(self._pulse_extraction_logic.extraction_methods)
        self.sigAnalysisSettingsUpdated.emit(self._pulse_analysis_logic.current_method,
                                             self._pulse_analysis_logic.signal_start_bin,
                                             self._pulse_analysis_logic.signal_end_bin,
                                             self._pulse_analysis_logic.norm_start_bin,
                                             self._pulse_analysis_logic.norm_end_bin)
        self.sigExtractionSettingsUpdated.emit(self._pulse_extraction_logic.current_method,
                                               self._pulse_extraction_logic.conv_std_dev,
                                               self._pulse_extraction_logic.count_treshold,
                                               self._pulse_extraction_logic.threshold_tolerance_bins,
                                               self._pulse_extraction_logic.min_laser_length)
        self.sigLoadedAssetUpdated.emit(self.loaded_asset_name)
        self.sigUploadedAssetsUpdated.emit(self._pulse_generator_device.get_uploaded_asset_names())
        self.sigSignalDataUpdated.emit(self.signal_plot_x, self.signal_plot_y, self.signal_plot_y2,
                                       self.measuring_error_plot_y, self.measuring_error_plot_y2,
                                       self.signal_fft_x, self.signal_fft_y, self.signal_fft_y2)
        #self.sigFitUpdated.emit('No Fit', self.signal_plot_x_fit, self.signal_plot_y_fit,
        #                        {})
        self.sigLaserDataUpdated.emit(self.laser_plot_x, self.laser_plot_y)
        return

    ############################################################################
    # Fast counter control methods
    ############################################################################
    def configure_fast_counter(self):
        """
        Configure the fast counter and updates the actually set values in the class variables.
        """
        # Check if fast counter is running and do nothing if that is the case
        if self.fast_counter_status is None:
            self.fast_counter_status = self._fast_counter_device.get_status()
        if self.fast_counter_status >= 2 or self.fast_counter_status < 0:
            return self.fast_counter_binwidth, self.fast_counter_record_length, self.number_of_lasers

        if self.fast_counter_gated:
            number_of_gates = self.number_of_lasers
        else:
            number_of_gates = 0

        actual_binwidth_s, actual_recordlength_s, actual_numofgates = self._fast_counter_device.configure(self.fast_counter_binwidth , self.fast_counter_record_length, number_of_gates)
        # use the actual parameters returned by the hardware
        self.fast_counter_binwidth = actual_binwidth_s
        self.fast_counter_record_length = actual_recordlength_s
        # update fast counter status variable
        self.fast_counter_status = self._fast_counter_device.get_status()
        return actual_binwidth_s, actual_recordlength_s, actual_numofgates

    def set_fast_counter_settings(self, bin_width_s, record_length_s):
        """

        @param bin_width_s:
        @param record_length_s:
        @return:
        """
        # get hardware constraints
        fc_constraints = self.get_fastcounter_constraints()
        # check and set bin width
        self.fast_counter_binwidth = bin_width_s
        # check and set record length
        self.fast_counter_record_length = record_length_s
        self.fast_counter_binwidth, self.fast_counter_record_length, num_of_gates = self.configure_fast_counter()
        # if self.fast_counter_gated:
        #    self.number_of_lasers = num_of_gates
        # emit update signal for master (GUI or other logic module)
        self.sigFastCounterSettingsUpdated.emit(self.fast_counter_binwidth,
                                                self.fast_counter_record_length)
        return self.fast_counter_binwidth, self.fast_counter_record_length

    def set_pulse_sequence_properties(self, controlled_vals, number_of_lasers,
                                      sequence_length_s, laser_ignore_list, is_alternating):
        if len(controlled_vals) < 1:
            self.log.error('Tried to set empty controlled variables array. This can not work.')
            self.sigPulseSequenceSettingsUpdated.emit(self.controlled_vals,
                                                      self.number_of_lasers, self.sequence_length_s,
                                                      self.laser_ignore_list, self.alternating)
            return self.controlled_vals, self.number_of_lasers, self.sequence_length_s, \
                   self.laser_ignore_list, self.alternating

        if is_alternating and len(controlled_vals) != (number_of_lasers - len(laser_ignore_list))/2:
            self.log.warning('Number of controlled variable ticks ({0}) does not match the number '
                             'of laser pulses to analyze ({1}).\nSetting number of lasers to {2}.'
                             ''.format(len(controlled_vals),
                                       (number_of_lasers - len(laser_ignore_list))/2,
                                       len(controlled_vals) * 2 + len(laser_ignore_list)))
            number_of_lasers = len(controlled_vals) * 2 + len(laser_ignore_list)
        elif not is_alternating and len(controlled_vals) != (number_of_lasers - len(laser_ignore_list)):
            self.log.warning('Number of controlled variable ticks ({0}) does not match the number '
                             'of laser pulses to analyze ({1}).\nSetting number of lasers to {2}.'
                             ''.format(len(controlled_vals),
                                       number_of_lasers - len(laser_ignore_list),
                                       len(controlled_vals) + len(laser_ignore_list)))
            number_of_lasers = len(controlled_vals) + len(laser_ignore_list)

        self.controlled_vals = controlled_vals
        self.number_of_lasers = number_of_lasers
        self._pulse_extraction_logic.number_of_lasers = number_of_lasers
        self.sequence_length_s = sequence_length_s
        self.laser_ignore_list = laser_ignore_list
        self.alternating = is_alternating
        if self.fast_counter_gated:
            self.set_fast_counter_settings(self.fast_counter_binwidth,
                                           self.fast_counter_record_length)
        # emit update signal for master (GUI or other logic module)
        self.sigPulseSequenceSettingsUpdated.emit(self.controlled_vals,
                                                  self.number_of_lasers, self.sequence_length_s,
                                                  self.laser_ignore_list, self.alternating)
        return self.controlled_vals, self.number_of_lasers, self.sequence_length_s, \
               self.laser_ignore_list, self.alternating

    def get_fastcounter_constraints(self):
        """ Request the constrains from the hardware, in order to pass them
            to the GUI if necessary.

        @return: dict where the keys in it are predefined in the interface.
        """
        return self._fast_counter_device.get_constraints()

    def fast_counter_on(self):
        """Switching on the fast counter

        @return int: error code (0:OK, -1:error)
        """
        error_code = self._fast_counter_device.start_measure()
        self.fast_counter_status = self._fast_counter_device.get_status()
        return error_code

    def fast_counter_off(self):
        """Switching off the fast counter

        @return int: error code (0:OK, -1:error)
        """
        error_code = self._fast_counter_device.stop_measure()
        self.fast_counter_status = self._fast_counter_device.get_status()
        return error_code

    def fast_counter_pause(self):
        """Switching off the fast counter

        @return int: error code (0:OK, -1:error)
        """
        error_code = self._fast_counter_device.pause_measure()
        self.fast_counter_status = self._fast_counter_device.get_status()
        return error_code

    def fast_counter_continue(self):
        """Switching off the fast counter

        @return int: error code (0:OK, -1:error)
        """
        error_code = self._fast_counter_device.continue_measure()
        self.fast_counter_status = self._fast_counter_device.get_status()
        return error_code

    ############################################################################


    ############################################################################
    # Pulse generator control methods
    ############################################################################
    def pulse_generator_on(self):
        """Switching on the pulse generator. """
        err = self._pulse_generator_device.pulser_on()
        self.sigPulserRunningUpdated.emit(True)
        return err

    def pulse_generator_off(self):
        """Switching off the pulse generator. """
        err = self._pulse_generator_device.pulser_off()
        self.sigPulserRunningUpdated.emit(False)
        return err

    def get_pulser_constraints(self):
        """ Request the constrains from the pulse generator hardware.

        @return: dict where the keys in it are predefined in the interface.
        """
        return self._pulse_generator_device.get_constraints()

    def set_pulse_generator_settings(self, sample_rate_Hz, activation_config_name, amplitude_dict, use_interleave=None):
        """

        @param sample_rate_Hz:
        @param activation_config_name:
        @param amplitude_dict:
        @param use_interleave:
        @return:
        """
        # Check if pulser is already running and do nothing if that is the case.
        pg_status, status_dict = self._pulse_generator_device.get_status()
        if pg_status > 0:
            return self.sample_rate, self.current_channel_config_name, self.analogue_amplitude, self.interleave_on

        # get hardware constraints
        pulser_constraints = self.get_pulser_constraints()

        # check and set interleave
        if use_interleave is not None:
            if self._pulse_generator_device.get_interleave() != use_interleave:
                self.interleave_on = self._pulse_generator_device.set_interleave(use_interleave)

        # check and set sample rate
        samplerate_constr = pulser_constraints.sample_rate
        if sample_rate_Hz > samplerate_constr.max or sample_rate_Hz < samplerate_constr.min:
            self.log.warning('Desired sample rate of {0:.0e} Hz not within pulse generator '
                             'constraints. Setting {1:.0e} Hz instead.'
                             ''.format(sample_rate_Hz, samplerate_constr.max))
            sample_rate_Hz = samplerate_constr.max
        self.sample_rate = self._pulse_generator_device.set_sample_rate(sample_rate_Hz)

        # check and set activation_config
        config_constr = pulser_constraints.activation_config
        if activation_config_name not in config_constr:
            new_config_name = list(config_constr.keys())[0]
            self.log.warning('Desired activation config "{0}" is no part of the pulse generator '
                             'constraints. Using "{1}" instead.'
                             ''.format(activation_config_name, new_config_name))
            activation_config_name = new_config_name
        activation_config = config_constr[activation_config_name]
        if self.interleave_on:
            analog_channels_to_activate = [chnl for chnl in activation_config if 'a_ch' in chnl]
            if len(analog_channels_to_activate) != 1:
                self.log.warning('When interleave mode is used only one analog channel can be '
                                 'active in pulse generator. Falling back to an allowed activation'
                                 ' config.')
        channel_activation = self.get_active_channels()
        for chnl in channel_activation:
            if chnl in activation_config:
                channel_activation[chnl] = True
            else:
                channel_activation[chnl] = False
        new_activation_dict = self._pulse_generator_device.set_active_channels(channel_activation)
        new_activation = [chnl for chnl in new_activation_dict if new_activation_dict[chnl]]
        tmp_config_name = None
        if new_activation.sort() != activation_config.sort():
            for config_name in config_constr:
                if config_constr[config_name].sort() == new_activation:
                    tmp_config_name = config_name
                    break
        else:
            tmp_config_name = activation_config_name
        self.current_channel_config_name = tmp_config_name

        # check and set analogue amplitude dict
        amplitude_constr = pulser_constraints.a_ch_amplitude
        for chnl in amplitude_dict:
            if amplitude_dict[chnl] > amplitude_constr.max or amplitude_dict[chnl] < amplitude_constr.min:
                self.log.error('Desired analogue voltage of {0} V for channel "{1}" is not within '
                               'pulse generator constraints. Using min voltage {2} V instead to '
                               'avoid damage.'
                               ''.format(amplitude_dict[chnl], chnl, amplitude_constr.min))
                amplitude_dict[chnl] = amplitude_constr.min
        self.analogue_amplitude, dummy = self._pulse_generator_device.set_analog_level(amplitude=amplitude_dict)
        # emit update signal for master (GUI or other logic module)
        self.sigPulseGeneratorSettingsUpdated.emit(self.sample_rate,
                                                   self.current_channel_config_name,
                                                   self.analogue_amplitude, self.interleave_on)

        return self.sample_rate, self.current_channel_config_name, self.analogue_amplitude, self.interleave_on

    def get_active_channels(self):
        """ Get the currently active channels from the pulse generator hardware.

        @return dict: dictionary with keys being the channel string generic
                      names and items being boolean values.

        Additionally the variables which hold this values are updated in the
        logic.
        """
        active_channels = self._pulse_generator_device.get_active_channels()
        return active_channels

    def clear_pulser(self):
        """ Delete all loaded files in the device's current memory. """
        self.pulse_generator_off()
        err = self._pulse_generator_device.clear_all()
        self.loaded_asset_name = ''
        self.sigLoadedAssetUpdated.emit(self.loaded_asset_name)
        return err

    def get_interleave(self):
        """ Get the interleave state.

        @return bool, state of the interleave, True=Interleave On, False=OFF
        """
        return self._pulse_generator_device.get_interleave()

    def upload_asset(self, asset_name):
        """ Upload an already sampled Ensemble or Sequence object to the device.
            Does NOT load it into channels.

        @param asset_name: string, name of the ensemble/sequence to upload
        """
        err = self._pulse_generator_device.upload_asset(asset_name)
        uploaded_assets = self._pulse_generator_device.get_uploaded_asset_names()
        self.sigUploadAssetComplete.emit(asset_name)
        self.sigUploadedAssetsUpdated.emit(uploaded_assets)
        return err

    def has_sequence_mode(self):
        """ Retrieve from the hardware, whether sequence mode is present or not.

        @return bool: Sequence mode present = True, no sequence mode = False
        """
        return self._pulse_generator_device.has_sequence_mode()

    def load_asset(self, asset_name, load_dict=None):
        """ Loads a sequence or waveform to the specified channel of the pulsing device.
        Emmits a signal that the current sequence/ensemble (asset) has changed.

        @param Object asset_name: The name of the asset to be loaded
        @param dict load_dict:  a dictionary with keys being one of the available channel numbers
                                and items being the name of the already sampled waveform/sequence
                                files. Examples:
                                    {1: rabi_Ch1, 2: rabi_Ch2}
                                    {1: rabi_Ch2, 2: rabi_Ch1}
                                This parameter is optional. If an empty dict is given then the
                                channel association should be invoked from the sequence generation,
                                i.e. the filename appendix (_Ch1, _Ch2 etc.). Note that is not in
                                general an ambigous procedure!

        @return int: error code (0:OK, -1:error)
        """
        # stop the pulser hardware output if it is running
        self.pulse_generator_off()
        # load asset in channels
        err = self._pulse_generator_device.load_asset(asset_name, load_dict)
        # set the loaded_asset_name variable.
        self.loaded_asset_name = self._pulse_generator_device.get_loaded_asset()
        self.sigLoadedAssetUpdated.emit(self.loaded_asset_name)
        return err

    def direct_write_ensemble(self, ensemble_name, analog_samples, digital_samples):
        """

        @param ensemble_name:
        @param analog_samples:
        @param digital_samples:
        @return:
        """
        err = self._pulse_generator_device.direct_write_ensemble(ensemble_name,
                                                                 analog_samples, digital_samples)
        uploaded_assets = self._pulse_generator_device.get_uploaded_asset_names()
        self.sigUploadAssetComplete.emit(ensemble_name)
        self.sigUploadedAssetsUpdated.emit(uploaded_assets)
        return err

    def direct_write_sequence(self, sequence_name, sequence_params):
        """

        @param sequence_name:
        @param sequence_params:
        @return:
        """
        err = self._pulse_generator_device.direct_write_sequence(sequence_name, sequence_params)
        uploaded_assets = self._pulse_generator_device.get_uploaded_asset_names()
        self.sigUploadAssetComplete.emit(sequence_name)
        self.sigUploadedAssetsUpdated.emit(uploaded_assets)
        return err

    ############################################################################

    ############################################################################
    # External microwave control methods
    ############################################################################
    def microwave_on_off(self, switch_on):
        """

        @param switch_on:
        @return:
        """
        if switch_on:
            err_code = self._mycrowave_source_device.cw_on()
            if err_code == -1:
                self._mycrowave_source_device.off()
                self.log.error('Failed to turn on CW microwave source.')
                self.sigExtMicrowaveRunningUpdated.emit(False)
            else:
                self.sigExtMicrowaveRunningUpdated.emit(True)
        else:
            err_code = self._mycrowave_source_device.off()
            if err_code == -1:
                self.log.error('Failed to turn off CW microwave source.')
            else:
                self.sigExtMicrowaveRunningUpdated.emit(False)
        return

    def set_microwave_params(self, frequency=None, power=None, use_ext_mw=None):
        if frequency is not None:
            self.microwave_freq = frequency
        if power is not None:
            self.microwave_power = power
        if use_ext_mw is not None:
            self.use_ext_microwave = use_ext_mw
        if self.use_ext_microwave:
            self.microwave_freq, \
            self.microwave_power, \
            dummy = self._mycrowave_source_device.set_cw(frequency=frequency, power=power)
        self.sigExtMicrowaveSettingsUpdated.emit(self.microwave_freq, self.microwave_power,
                                                 self.use_ext_microwave)
        return

    ############################################################################


    def start_pulsed_measurement(self, stashed_raw_data_tag=None):
        """Start the analysis thread. """
        #FIXME: Describe the idea of how the measurement is intended to be run
        #       and how the used thread principle was used in this method (or
        #       will be use in another method).
        self.sigMeasurementRunningUpdated.emit(True, False)
        if self.show_laser_index > self.number_of_lasers:
            self.set_laser_to_show(0, self.show_raw_data)
        if stashed_raw_data_tag == '':
            stashed_raw_data_tag = None
        with self.threadlock:
            if self.getState() == 'idle':
                self.lock()
                self.elapsed_time = 0.0
                self.elapsed_time_str = '00:00:00:00'
                self.sigElapsedTimeUpdated.emit(self.elapsed_time, self.elapsed_time_str)
                # Clear previous fits
                self.fc.clear_result()
                # initialize plots
                self._initialize_plots()

                # recall stashed raw data
                if stashed_raw_data_tag is None:
                    self.recalled_raw_data = None
                elif stashed_raw_data_tag in self.saved_raw_data:
                    self.recalled_raw_data = self.saved_raw_data[stashed_raw_data_tag]
                    self.log.info('Starting pulsed measurement with stashed raw data "{0}".'
                                  ''.format(stashed_raw_data_tag))
                else:
                    self.recalled_raw_data = None

                # start microwave generator
                if self.use_ext_microwave:
                    self.microwave_on_off(True)

                # start fast counter
                self.fast_counter_on()
                # start pulse generator
                self.pulse_generator_on()

                self.start_time = time.time()

                # set analysis_timer
                if self.timer_interval > 0:
                    self.analysis_timer = QtCore.QTimer()
                    self.analysis_timer.setSingleShot(False)
                    self.analysis_timer.setInterval(int(1000. * self.timer_interval))
                    self.analysis_timer.timeout.connect(self._pulsed_analysis_loop, QtCore.Qt.QueuedConnection)
                    self.analysis_timer.start()
                else:
                    self.analysis_timer = None
        return

    def _pulsed_analysis_loop(self):
        """ Acquires laser pulses from fast counter,
            calculates fluorescence signal and creates plots.
        """
        with self.threadlock:
            if self.getState() == 'locked':

                # get raw data from fast counter
                fc_data = netobtain(self._fast_counter_device.get_data_trace())

                # add old raw data from previous measurements if necessary
                if self.recalled_raw_data is not None:
                    self.log.info('Found old saved raw data. Sum of timebins: {0}'
                                  ''.format(np.sum(self.recalled_raw_data)))
                    if np.sum(fc_data) < 1.0:
                        self.log.warning('Only zeros received from fast counter!\n'
                                         'Only using old raw data.')
                        self.raw_data = self.recalled_raw_data
                    elif self.recalled_raw_data.shape == fc_data.shape:
                        self.log.debug('Saved raw data has same shape as current data.')
                        self.raw_data = self.recalled_raw_data + fc_data
                    else:
                        self.log.warning('Saved raw data has not the same shape as current data.\n'
                                         'Did NOT add old raw data to current timetrace.')
                        self.raw_data = fc_data
                elif np.sum(fc_data) < 1.0:
                    self.log.warning('Only zeros received from fast counter!')
                    self.raw_data = np.zeros(fc_data.shape, dtype=int)
                else:
                    self.raw_data = fc_data

                # extract laser pulses from raw data
                return_dict = self._pulse_extraction_logic.extract_laser_pulses(self.raw_data,
                                                                                self.fast_counter_gated)
                self.laser_data = return_dict['laser_counts_arr']

                # analyze pulses and get data points for signal plot. Also check if extraction
                # worked (non-zero array returned).
                if np.sum(self.laser_data) < 1:
                    tmp_signal = np.zeros(self.laser_data.shape[0])
                    tmp_error = np.zeros(self.laser_data.shape[0])
                else:
                    tmp_signal, tmp_error = self._pulse_analysis_logic.analyze_data(self.laser_data)
                # exclude laser pulses to ignore
                if len(self.laser_ignore_list) > 0:
                    ignore_indices = self.laser_ignore_list
                    if -1 in ignore_indices:
                        ignore_indices[ignore_indices.index(-1)] = len(ignore_indices) - 1
                    tmp_signal = np.delete(tmp_signal, ignore_indices)
                    tmp_error = np.delete(tmp_error, ignore_indices)
                # order data according to alternating flag
                if self.alternating:
                    self.signal_plot_y = tmp_signal[::2]
                    self.signal_plot_y2 = tmp_signal[1::2]
                    self.measuring_error_plot_y = tmp_error[::2]
                    self.measuring_error_plot_y2 = tmp_error[1::2]
                else:
                    self.signal_plot_y = tmp_signal
                    self.measuring_error_plot_y = tmp_error

                # set laser to show
                self.set_laser_to_show(self.show_laser_index, self.show_raw_data)

                # Compute FFT of signal
                self._compute_fft()

            # recalculate time
            self.elapsed_time = time.time() - self.start_time
            self.elapsed_time_str = ''
            self.elapsed_time_str += str(int(self.elapsed_time)//86400).zfill(2) + ':' # days
            self.elapsed_time_str += str((int(self.elapsed_time)//3600) % 24).zfill(2) + ':' # hours
            self.elapsed_time_str += str((int(self.elapsed_time)//60) % 60).zfill(2) + ':' # minutes
            self.elapsed_time_str += str(int(self.elapsed_time) % 60).zfill(2) # seconds

            # emit signals
            self.sigElapsedTimeUpdated.emit(self.elapsed_time, self.elapsed_time_str)
            self.sigSignalDataUpdated.emit(self.signal_plot_x, self.signal_plot_y,
                                           self.signal_plot_y2, self.measuring_error_plot_y,
                                           self.measuring_error_plot_y2, self.signal_fft_x,
                                           self.signal_fft_y, self.signal_fft_y2)
            return

    def set_laser_to_show(self, laser_index, show_raw_data):
        """

        @param laser_index:
        @param show_raw_data:
        @return:
        """
        self.show_raw_data = show_raw_data
        self.show_laser_index = laser_index
        if show_raw_data:
            if self.fast_counter_gated:
                if laser_index > 0:
                    self.laser_plot_y = self.raw_data[laser_index - 1]
                else:
                    self.laser_plot_y = np.sum(self.raw_data, 0)
            else:
                self.laser_plot_y = self.raw_data
        else:
            if laser_index > 0:
                self.laser_plot_y = self.laser_data[laser_index - 1]
            else:
                self.laser_plot_y = np.sum(self.laser_data, 0)

        self.laser_plot_x = np.arange(1, len(self.laser_plot_y) + 1)

        self.sigLaserToShowUpdated.emit(self.show_laser_index, self.show_raw_data)
        self.sigLaserDataUpdated.emit(self.laser_plot_x, self.laser_plot_y)
        return self.laser_plot_x, self.laser_plot_y

    def stop_pulsed_measurement(self, stash_raw_data_tag=None):
        """ Stop the measurement
          @return int: error code (0:OK, -1:error)
        """
        if stash_raw_data_tag == '':
            stash_raw_data_tag = None
        with self.threadlock:
            if self.getState() == 'locked':
                #stopping and disconnecting the timer
                if self.analysis_timer is not None:
                    self.analysis_timer.stop()
                    self.analysis_timer.timeout.disconnect()
                    self.analysis_timer = None

                self.fast_counter_off()
                self.pulse_generator_off()
                if self.use_ext_microwave:
                    self.microwave_on_off(False)

                # save raw data if requested
                if stash_raw_data_tag is not None:
                    self.log.info('sum of raw data with tag "{0}" to be saved for next measurement:'
                                  ' {1}'.format(stash_raw_data_tag, np.sum(self.raw_data.copy())))
                    self.saved_raw_data[stash_raw_data_tag] = self.raw_data.copy()
                self.recalled_raw_data = None

                self.unlock()
                self.sigMeasurementRunningUpdated.emit(False, False)
        return

    def pause_pulsed_measurement(self):
        """ Pauses the measurement
          @return int: error code (0:OK, -1:error)
        """
        with self.threadlock:
            if self.getState() == 'locked':
                #pausing the timer
                if self.analysis_timer is not None:
                    self.analysis_timer.stop()

                self.fast_counter_pause()
                self.pulse_generator_off()
                if self.use_ext_microwave:
                    self.microwave_on_off(False)

                self.sigMeasurementRunningUpdated.emit(True, True)
        return 0

    def continue_pulsed_measurement(self):
        """ Continues the measurement
          @return int: error code (0:OK, -1:error)
        """
        with self.threadlock:
            if self.getState() == 'locked':
                if self.use_ext_microwave:
                    self.microwave_on_off(True)
                self.fast_counter_continue()
                self.pulse_generator_on()

                #unpausing the timer
                if self.analysis_timer is not None:
                    self.analysis_timer.start()

                self.sigMeasurementRunningUpdated.emit(True, False)
        return 0

    def set_timer_interval(self, interval):
        """ Change the interval of the timer

        @param int interval: Interval of the timer in s

        """
        with self.threadlock:
            self.timer_interval = interval
            if self.analysis_timer is not None:
                if self.timer_interval > 0:
                    self.analysis_timer.setInterval(int(1000. * self.timer_interval))
                else:
                    self.analysis_timer = None
            self.sigTimerIntervalUpdated.emit(self.timer_interval)
        return

    def manually_pull_data(self):
        """ Analyse and display the data
        """
        if self.getState() == 'locked':
            self._pulsed_analysis_loop()
        return

    def analysis_settings_changed(self, method, signal_start_bin, signal_end_bin, norm_start_bin,
                                  norm_end_bin):
        """

        @param method:
        @param signal_start_bin:
        @param signal_end_bin:
        @param norm_start_bin:
        @param norm_end_bin:
        @return:
        """
        with self.threadlock:
            self._pulse_analysis_logic.current_method = method
            self._pulse_analysis_logic.signal_start_bin = signal_start_bin
            self._pulse_analysis_logic.signal_end_bin = signal_end_bin
            self._pulse_analysis_logic.norm_start_bin = norm_start_bin
            self._pulse_analysis_logic.norm_end_bin = norm_end_bin
            self.sigAnalysisSettingsUpdated.emit(method, signal_start_bin, signal_end_bin,
                                                 norm_start_bin, norm_end_bin)
        return method, signal_start_bin, signal_end_bin, norm_start_bin, norm_end_bin

    def extraction_settings_changed(self, method, conv_std_dev, count_treshold,
                                    threshold_tolerance_bins, min_laser_length):
        """

        @param method:
        @param conv_std_dev:
        @param count_treshold:
        @param threshold_tolerance_bins:
        @param min_laser_length:
        @return:
        """
        with self.threadlock:
            self._pulse_extraction_logic.current_method = method
            self._pulse_extraction_logic.conv_std_dev = conv_std_dev
            self._pulse_extraction_logic.count_treshold = count_treshold
            self._pulse_extraction_logic.threshold_tolerance_bins = threshold_tolerance_bins
            self._pulse_extraction_logic.min_laser_length = min_laser_length
            self.sigExtractionSettingsUpdated.emit(method, conv_std_dev, count_treshold,
                                                   threshold_tolerance_bins, min_laser_length)
        return method, conv_std_dev, count_treshold, threshold_tolerance_bins, min_laser_length

    def _initialize_plots(self):
        """
        Initializing the signal, error and laser plot data.
        """
        self.signal_plot_x = self.controlled_vals
        self.signal_plot_y = np.zeros(len(self.controlled_vals))
        self.signal_plot_y2 = np.zeros(len(self.controlled_vals))
        self.measuring_error_plot_y = np.zeros(len(self.controlled_vals), dtype=float)
        self.measuring_error_plot_y2 = np.zeros(len(self.controlled_vals), dtype=float)
        number_of_bins = int(self.fast_counter_record_length / self.fast_counter_binwidth)
        self.laser_plot_x = np.arange(1, number_of_bins + 1, dtype=int)
        self.laser_plot_y = np.zeros(number_of_bins, dtype=int)
        self.signal_fft_x = self.controlled_vals
        self.signal_fft_y = np.zeros(len(self.controlled_vals))
        self.signal_fft_y2 = np.zeros(len(self.controlled_vals))

        self.sigSignalDataUpdated.emit(self.signal_plot_x, self.signal_plot_y, self.signal_plot_y2,
                                       self.measuring_error_plot_y, self.measuring_error_plot_y2,
                                       self.signal_fft_x, self.signal_fft_y, self.signal_fft_y2)
        self.sigLaserDataUpdated.emit(self.laser_plot_x, self.laser_plot_y)
        return

    def save_measurement_data(self, controlled_val_unit='arb.u.', tag=None,
                              with_error=True, save_ft=None):
        """ Prepare data to be saved and create a proper plot of the data

        @param str controlled_val_unit: unit of the x axis of the plot
        @param str tag: a filetag which will be included in the filename
        @param bool with_error: select whether errors should be saved/plotted

        @return str: filepath where data were saved
        """

        filepath = self._save_logic.get_path_for_module('PulsedMeasurement')
        timestamp = datetime.datetime.now()

        #####################################################################
        ####                Save extracted laser pulses                  ####
        #####################################################################

        if tag is not None and len(tag) > 0:
            filelabel = tag + '_laser_pulses'
        else:
            filelabel = 'laser_pulses'

        # prepare the data in a dict or in an OrderedDict:
        data = OrderedDict()
        laser_trace = self.laser_data.astype(int)
        data['Signal (counts)\nLaser'.format()] = laser_trace.transpose()

        # write the parameters:
        parameters = OrderedDict()
        parameters['Bin size (s)'] = self.fast_counter_binwidth
        parameters['laser length (s)'] = self.fast_counter_binwidth * self.laser_plot_x.size

        self._save_logic.save_data(data,
                                   timestamp=timestamp,
                                   parameters=parameters,
                                   filepath=filepath,
                                   filelabel=filelabel,
                                   fmt='%d',
                                   delimiter='\t')

        #####################################################################
        ####                Save measurement data                        ####
        #####################################################################

        if tag is not None and len(tag) > 0:
            filelabel = tag + '_pulsed_measurement'
        else:
            filelabel = 'pulsed_measurement'

        # prepare the data in a dict or in an OrderedDict:
        data = OrderedDict()
        data['Controlled variable (' + controlled_val_unit + ')'] = self.signal_plot_x
        data['Signal (norm.)'] = self.signal_plot_y

        if self.alternating:
            data['Signal2 (norm.)'] = self.signal_plot_y2
        if with_error:
            data['Error (norm.)'] = self.measuring_error_plot_y
            if self.alternating:
                data['Error2 (norm.)'] = self.measuring_error_plot_y2

        # write the parameters:
        parameters = OrderedDict()
        parameters['approx. measurement time (s)'] = self.elapsed_time
        parameters['Bin size (s)'] = self.fast_counter_binwidth
        parameters['Number of laser pulses'] = self.number_of_lasers
        parameters['Signal start (bin)'] = self._pulse_analysis_logic.signal_start_bin
        parameters['Signal end (bin)'] = self._pulse_analysis_logic.signal_end_bin
        parameters['Normalization start (bin)'] = self._pulse_analysis_logic.norm_start_bin
        parameters['Normalization end (bin)'] = self._pulse_analysis_logic.norm_end_bin
        parameters['Standard deviation of gaussian convolution'] = self._pulse_extraction_logic.conv_std_dev
        # Prepare the figure to save as a "data thumbnail"
        plt.style.use(self._save_logic.mpl_qd_style)

        # extract the possible colors from the colorscheme:
        prop_cycle = self._save_logic.mpl_qd_style['axes.prop_cycle']
        colors = {}
        for i, color_setting in enumerate(prop_cycle):
            colors[i] = color_setting['color']

        # scale the x_axis for plotting
        max_val = np.max(self.signal_plot_x)
        scaled_float = units.ScaledFloat(max_val)
        counts_prefix = scaled_float.scale
        x_axis_scaled = self.signal_plot_x / scaled_float.scale_val

        # if nothing is specified, then take the local settings
        if save_ft is None:
            save_ft = self.save_ft

        # Create the figure object
        if save_ft:
            fig, (ax1, ax2) = plt.subplots(2, 1)
        else:
            fig, ax1 = plt.subplots()

        if with_error:
            ax1.errorbar(x=x_axis_scaled, y=self.signal_plot_y,
                         yerr=self.measuring_error_plot_y, fmt='-o',
                         linestyle=':', linewidth=0.5, color=colors[0],
                         ecolor=colors[1], capsize=3, capthick=0.9,
                         elinewidth=1.2, label='data trace 1')

            if self.alternating:
                ax1.errorbar(x=x_axis_scaled, y=self.signal_plot_y2,
                             yerr=self.measuring_error_plot_y2, fmt='-D',
                             linestyle=':', linewidth=0.5, color=colors[3],
                             ecolor=colors[4],  capsize=3, capthick=0.7,
                             elinewidth=1.2, label='data trace 2')

        else:
            ax1.plot(x_axis_scaled, self.signal_plot_y, '-o', color=colors[0],
                     linestyle=':', linewidth=0.5, label='data trace 1')

            if self.alternating:
                ax1.plot(x_axis_scaled, self.signal_plot_y2, '-o',
                         color=colors[3], linestyle=':', linewidth=0.5,
                         label='data trace 2')

        # Do not include fit curve if there is no fit calculated.
        if max(self.signal_plot_y_fit) > 0:
            x_axis_fit_scaled = self.signal_plot_x_fit / scaled_float.scale_val
            ax1.plot(x_axis_fit_scaled, self.signal_plot_y_fit,
                     color=colors[2], marker='None', linewidth=1.5,
                     label='fit: {0}'.format(self.fc.current_fit))

            # add then the fit result to the plot:

            # Parameters for the text plot:
            # The position of the text annotation is controlled with the
            # relative offset in x direction and the relative length factor
            # rel_len_fac of the longest entry in one column
            rel_offset = 0.02
            rel_len_fac = 0.011
            entries_per_col = 24

            # create the formatted fit text:
            if hasattr(self.fc.current_fit_result, 'result_str_dict'):
                fit_res = units.create_formatted_output(self.fc.current_fit_result.result_str_dict)
            else:
                self.log.warning('The fit container does not contain any data '
                                 'from the fit! Apply the fit once again.')
                fit_res = ''
            # do reverse processing to get each entry in a list
            entry_list = fit_res.split('\n')
            # slice the entry_list in entries_per_col
            chunks = [entry_list[x:x+entries_per_col] for x in range(0, len(entry_list), entries_per_col)]

            is_first_column = True  # first entry should contain header or \n
            shift = rel_offset

            for column in chunks:

                max_length = max(column, key=len)   # get the longest entry
                column_text = ''

                for entry in column:
                    column_text += entry + '\n'

                column_text = column_text[:-1]  # remove the last new line

                heading = ''
                if is_first_column:
                    heading = 'Fit results:'

                column_text = heading + '\n' + column_text

                ax1.text(1.00 + shift, 0.99, column_text,
                         verticalalignment='top',
                         horizontalalignment='left',
                         transform=ax1.transAxes,
                         fontsize=12)

                # the shift in position of the text is a linear function
                # which depends on the longest entry in the column
                shift += rel_len_fac * len(max_length)

                is_first_column = False

        # handle the save of the fourier Transform
        if save_ft:

            # scale the x_axis for plotting
            max_val = np.max(self.signal_fft_x)
            scaled_float = units.ScaledFloat(max_val)
            x_axis_prefix = scaled_float.scale
            x_axis_ft_scaled = self.signal_fft_x / scaled_float.scale_val

            ax2.plot(x_axis_ft_scaled, self.signal_fft_y, '-o',
                     linestyle=':', linewidth=0.5, color=colors[0],
                     label='FT of data trace 1')

            # since no ft units are provided, make a small work around:
            if controlled_val_unit == 's':
                inverse_cont_var = 'Hz'
            elif controlled_val_unit == 'Hz':
                inverse_cont_var = 's'
            else:
                inverse_cont_var = '(1/{0})'.format(controlled_val_unit)

            ax2.set_xlabel('Fourier Transformed controlled variable (' + x_axis_prefix + inverse_cont_var + ')')
            ax2.set_ylabel('Fourier amplitude (arb.u.)')
            ax2.legend(bbox_to_anchor=(0., 1.02, 1., .102), loc=3, ncol=2,
                       mode="expand", borderaxespad=0.)

        #FIXME: no fit plot for the alternating graph, use for that graph colors[5]

        ax1.set_xlabel('controlled variable (' + counts_prefix + controlled_val_unit + ')')
        ax1.set_ylabel('norm. sig (arb.u.)')

        fig.tight_layout()
        ax1.legend(bbox_to_anchor=(0., 1.02, 1., .102), loc=3, ncol=2,
                   mode="expand", borderaxespad=0.)
        # plt.legend(bbox_to_anchor=(0., 1.02, 1., .102), loc=3, ncol=2,
        #            mode="expand", borderaxespad=0.)

        self._save_logic.save_data(data, timestamp=timestamp,
                                   parameters=parameters, fmt='%.15e',
                                   filepath=filepath, filelabel=filelabel,
                                   delimiter='\t', plotfig=fig)

        #####################################################################
        ####                Save raw data timetrace                      ####
        #####################################################################

        if tag is not None and len(tag) > 0:
            filelabel = tag + '_raw_timetrace'
        else:
            filelabel = 'raw_timetrace'

        # prepare the data in a dict or in an OrderedDict:

        data = OrderedDict()
        raw_trace = self.raw_data.astype(int)
        data['Signal (counts)'] = raw_trace.transpose()
        # write the parameters:
        parameters = OrderedDict()
        parameters['Is counter gated?'] = self.fast_counter_gated
        parameters['Is alternating?'] = self.alternating
        parameters['Bin size (s)'] = self.fast_counter_binwidth
        parameters['Number of laser pulses'] = self.number_of_lasers
        parameters['laser length (s)'] = self.fast_counter_binwidth * self.laser_plot_x.size
        parameters['Controlled variable values'] = list(self.controlled_vals)

        self._save_logic.save_data(data, timestamp=timestamp,
                                   parameters=parameters, fmt='%d',
                                   filepath=filepath, filelabel=filelabel,
                                   delimiter='\t')
        return filepath

    def _compute_fft(self):
        """ Computing the fourier transform of the data. """

        # Do sanity checks:
        if len(self.signal_plot_x) < 2:
            self.log.debug('FFT of measurement could not be calculated. Only '
                           'one data point.')
            self.signal_fft_x = np.zeros(1)
            self.signal_fft_y = np.zeros(1)
            self.signal_fft_y2 = np.zeros(1)
            return

        if self.alternating:
            x_val_dummy, self.signal_fft_y2 = units.compute_ft(
                self.signal_plot_x,
                self.signal_plot_y2,
                zeropad_num=0)

        self.signal_fft_x, self.signal_fft_y = units.compute_ft(
            self.signal_plot_x,
            self.signal_plot_y,
            zeropad_num=self.zeropad,
            window=self.window,
            base_corr=self.base_corr,
            psd=self.psd)
        return


    def do_fit(self, fit_method, x_data=None, y_data=None):
        """Performs the chosen fit on the measured data.

        @param string fit_method: name of the chosen fit method

        @return float array pulsed_fit_x: Array containing the x-values of the fit
        @return float array pulsed_fit_y: Array containing the y-values of the fit
        @return dict fit_result: a dictionary containing the fit result
        """

        # Set current fit
        self.fc.set_current_fit(fit_method)

        if x_data is None or y_data is None:
            x_data = self.signal_plot_x
            y_data = self.signal_plot_y

        self.signal_plot_x_fit, self.signal_plot_y_fit, result = self.fc.do_fit(x_data, y_data)

        fit_name = self.fc.current_fit
        fit_result = self.fc.current_fit_result
        fit_param = self.fc.current_fit_param

        self.sigFitUpdated.emit(fit_name, self.signal_plot_x_fit, self.signal_plot_y_fit,
                                fit_result)

        return self.signal_plot_x_fit, self.signal_plot_y_fit, fit_result<|MERGE_RESOLUTION|>--- conflicted
+++ resolved
@@ -58,19 +58,13 @@
     use_ext_microwave = StatusVar(default=False)
     current_channel_config_name = StatusVar(default='')
     sample_rate = StatusVar(default=25e9)
-<<<<<<< HEAD
-    analogue_amplitude =  StatusVar(default=dict())
-=======
     analogue_amplitude = StatusVar(default=dict())
->>>>>>> 775c223f
     interleave_on = StatusVar(default=False)
     timer_interval = StatusVar(default=5)
     alternating = StatusVar(default=False)
     show_raw_data = StatusVar(default=False)
     show_laser_index = StatusVar(default=0)
 
-<<<<<<< HEAD
-=======
     # fourier transform status var:
     zeropad = StatusVar(default=0)
     psd = StatusVar(default=False)
@@ -78,7 +72,6 @@
     base_corr = StatusVar(default=True)
     save_ft = StatusVar(default=True)
 
->>>>>>> 775c223f
     # signals
     sigSignalDataUpdated = QtCore.Signal(np.ndarray, np.ndarray, np.ndarray,
                                          np.ndarray, np.ndarray, np.ndarray,
