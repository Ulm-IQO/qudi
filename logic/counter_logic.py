# -*- coding: utf-8 -*-
"""
This file contains the Qudi counter logic class.

Qudi is free software: you can redistribute it and/or modify
it under the terms of the GNU General Public License as published by
the Free Software Foundation, either version 3 of the License, or
(at your option) any later version.

Qudi is distributed in the hope that it will be useful,
but WITHOUT ANY WARRANTY; without even the implied warranty of
MERCHANTABILITY or FITNESS FOR A PARTICULAR PURPOSE.  See the
GNU General Public License for more details.

You should have received a copy of the GNU General Public License
along with Qudi. If not, see <http://www.gnu.org/licenses/>.

Copyright (c) the Qudi Developers. See the COPYRIGHT.txt file at the
top-level directory of this distribution and at <https://github.com/Ulm-IQO/qudi/>
"""

from qtpy import QtCore
from collections import OrderedDict
import numpy as np
import time
import matplotlib.pyplot as plt

from logic.generic_logic import GenericLogic
from interface.slow_counter_interface import CountingMode
from core.util.mutex import Mutex


class CounterLogic(GenericLogic):
    """ This logic module gathers data from a hardware counting device.

    @signal sigCounterUpdate: there is new counting data available
    @signal sigCountContinuousNext: used to simulate a loop in which the data
                                    acquisition runs.
    @sigmal sigCountGatedNext: ???

    @return error: 0 is OK, -1 is error
    """
    sigCounterUpdated = QtCore.Signal()

    sigCountDataNext = QtCore.Signal()

    sigGatedCounterFinished = QtCore.Signal()
    sigGatedCounterContinue = QtCore.Signal(bool)
    sigCountingSamplesChanged = QtCore.Signal(int)
    sigCountLengthChanged = QtCore.Signal(int)
    sigCountFrequencyChanged = QtCore.Signal(float)
    sigSavingStatusChanged = QtCore.Signal(bool)
    sigCountStatusChanged = QtCore.Signal(bool)
    sigCountingModeChanged = QtCore.Signal(CountingMode)


    _modclass = 'CounterLogic'
    _modtype = 'logic'

    ## declare connectors
    _connectors = {
        'counter1': 'SlowCounterInterface',
        'savelogic': 'SaveLogic'}

    def __init__(self, config, **kwargs):
        """ Create CounterLogic object with connectors.

        @param dict config: module configuration
        @param dict kwargs: optional parameters
        """
        super().__init__(config=config, **kwargs)

        #locking for thread safety
        self.threadlock = Mutex()

        self.log.info('The following configuration was found.')

        # checking for the right configuration
        for key in config.keys():
            self.log.info('{0}: {1}'.format(key, config[key]))

        # in bins
        self._count_length = 300
        self._smooth_window_length = 10
        self._counting_samples = 1      # oversampling
        # in hertz
        self._count_frequency = 50

        # self._binned_counting = True  # UNUSED?
        self._counting_mode = CountingMode['CONTINUOUS']

        self._saving = False
        return

    def on_activate(self):
        """ Initialisation performed during activation of the module.
        """
        # Connect to hardware and save logic
        self._counting_device = self.get_connector('counter1')
        self._save_logic = self.get_connector('savelogic')

        # Recall saved app-parameters
        if 'count_length' in self._statusVariables:
            self._count_length = self._statusVariables['count_length']
        if 'smooth_window_length' in self._statusVariables:
            self._smooth_window_length = self._statusVariables['smooth_window_length']
        if 'counting_samples' in self._statusVariables:
            self._counting_samples = self._statusVariables['counting_samples']
        if 'count_frequency' in self._statusVariables:
            self._count_frequency = self._statusVariables['count_frequency']
        if 'counting_mode' in self._statusVariables:
            self._counting_mode = CountingMode[self._statusVariables['counting_mode']]
        if 'saving' in self._statusVariables:
            self._saving = self._statusVariables['saving']

        constraints = self.get_hardware_constraints()
        number_of_detectors = constraints.max_detectors

        # initialize data arrays
        self.countdata = np.zeros([len(self.get_channels()), self._count_length])
        self.countdata_smoothed = np.zeros([len(self.get_channels()), self._count_length])
        self.rawdata = np.zeros([len(self.get_channels()), self._counting_samples])
        self._already_counted_samples = 0  # For gated counting
        self._data_to_save = []

        # Flag to stop the loop
        self.stopRequested = False

        self._saving_start_time = time.time()

        # connect signals
        self.sigCountDataNext.connect(self.count_loop_body, QtCore.Qt.QueuedConnection)
        return

    def on_deactivate(self):
        """ Deinitialisation performed during deactivation of the module.
        """
        # Save parameters to disk
        self._statusVariables['count_length'] = self._count_length
        self._statusVariables['smooth_window_length'] = self._smooth_window_length
        self._statusVariables['counting_samples'] = self._counting_samples
        self._statusVariables['count_frequency'] = self._count_frequency
        self._statusVariables['counting_mode'] = self._counting_mode.name
        self._statusVariables['saving'] = self._saving

        # Stop measurement
        if self.getState() == 'locked':
            self._stopCount_wait()

        self.sigCountDataNext.disconnect()
        return

    def get_hardware_constraints(self):
        """
        Retrieve the hardware constrains from the counter device.

        @return SlowCounterConstraints: object with constraints for the counter
        """
        return self._counting_device.get_constraints()

    def set_counting_samples(self, samples=1):
        """
        Sets the length of the counted bins.
        The counter is stopped first and restarted afterwards.

        @param int samples: oversampling in units of bins (positive int ).

        @return int: oversampling in units of bins.
        """
        # Determine if the counter has to be restarted after setting the parameter
        if self.getState() == 'locked':
            restart = True
        else:
            restart = False

        if samples > 0:
            self._stopCount_wait()
            self._counting_samples = int(samples)
            # if the counter was running, restart it
            if restart:
                self.startCount()
        else:
            self.log.warning('counting_samples has to be larger than 0! Command ignored!')
        self.sigCountingSamplesChanged.emit(self._counting_samples)
        return self._counting_samples

    def set_count_length(self, length=300):
        """ Sets the time trace in units of bins.

        @param int length: time trace in units of bins (positive int).

        @return int: length of time trace in units of bins

        This makes sure, the counter is stopped first and restarted afterwards.
        """
        if self.getState() == 'locked':
            restart = True
        else:
            restart = False

        if length > 0:
            self._stopCount_wait()
            self._count_length = int(length)
            # if the counter was running, restart it
            if restart:
                self.startCount()
        else:
            self.log.warning('count_length has to be larger than 0! Command ignored!')
        self.sigCountLengthChanged.emit(self._count_length)
        return self._count_length

    def set_count_frequency(self, frequency=50):
        """ Sets the frequency with which the data is acquired.

        @param float frequency: the desired frequency of counting in Hz

        @return float: the actual frequency of counting in Hz

        This makes sure, the counter is stopped first and restarted afterwards.
        """
        constraints = self.get_hardware_constraints()

        if self.getState() == 'locked':
            restart = True
        else:
            restart = False

        if constraints.min_count_frequency <= frequency <= constraints.max_count_frequency:
            self._stopCount_wait()
            self._count_frequency = frequency
            # if the counter was running, restart it
            if restart:
                self.startCount()
        else:
            self.log.warning('count_frequency not in range! Command ignored!')
        self.sigCountFrequencyChanged.emit(self._count_frequency)
        return self._count_frequency

    def get_count_length(self):
        """ Returns the currently set length of the counting array.

        @return int: count_length
        """
        return self._count_length

    #FIXME: get from hardware
    def get_count_frequency(self):
        """ Returns the currently set frequency of counting (resolution).

        @return float: count_frequency
        """
        return self._count_frequency

    def get_counting_samples(self):
        """ Returns the currently set number of samples counted per readout.

        @return int: counting_samples
        """
        return self._counting_samples

    def get_saving_state(self):
        """ Returns if the data is saved in the moment.

        @return bool: saving state
        """
        return self._saving

    def start_saving(self, resume=False):
        """
        Sets up start-time and initializes data array, if not resuming, and changes saving state.
        If the counter is not running it will be started in order to have data to save.

        @return bool: saving state
        """
        if not resume:
            self._data_to_save = []
            self._saving_start_time = time.time()

        self._saving = True

        # If the counter is not running, then it should start running so there is data to save
        if self.getState() != 'locked':
            self.startCount()

        self.sigSavingStatusChanged.emit(self._saving)
        return self._saving

    def save_data(self, to_file=True, postfix=''):
        """ Save the counter trace data and writes it to a file.

        @param bool to_file: indicate, whether data have to be saved to file
        @param str postfix: an additional tag, which will be added to the filename upon save

        @return dict parameters: Dictionary which contains the saving parameters
        """
        # stop saving thus saving state has to be set to False
        self._saving = False
        self._saving_stop_time = time.time()

        # write the parameters:
        parameters = OrderedDict()
        parameters['Start counting time'] = time.strftime('%d.%m.%Y %Hh:%Mmin:%Ss', time.localtime(self._saving_start_time))
        parameters['Stop counting time'] = time.strftime('%d.%m.%Y %Hh:%Mmin:%Ss', time.localtime(self._saving_stop_time))
        parameters['Count frequency (Hz)'] = self._count_frequency
        parameters['Oversampling (Samples)'] = self._counting_samples
        parameters['Smooth Window Length (# of events)'] = self._smooth_window_length

        if to_file:
            # If there is a postfix then add separating underscore
            if postfix == '':
                filelabel = 'count_trace'
            else:
                filelabel = 'count_trace_' + postfix

            # prepare the data in a dict or in an OrderedDict:
            header = 'Time (s)'
            for i, detector in enumerate(self.get_channels()):
                header = header + ',Signal{0} (counts/s)'.format(i)

            data = {header: self._data_to_save}
            filepath = self._save_logic.get_path_for_module(module_name='Counter')

            fig = self.draw_figure(data=np.array(self._data_to_save))
            self._save_logic.save_data(data, filepath=filepath, parameters=parameters,
                                       filelabel=filelabel, plotfig=fig, delimiter='\t')
            self.log.info('Counter Trace saved to:\n{0}'.format(filepath))

        self.sigSavingStatusChanged.emit(self._saving)
        return self._data_to_save, parameters

    def draw_figure(self, data):
        """ Draw figure to save with data file.

        @param: nparray data: a numpy array containing counts vs time for all detectors

        @return: fig fig: a matplotlib figure object to be saved to file.
        """
        count_data = data[:, 1:len(self.get_channels())+1]
        time_data = data[:, 0]

        # Scale count values using SI prefix
        prefix = ['', 'k', 'M', 'G']
        prefix_index = 0
        while np.max(count_data) > 1000:
            count_data = count_data / 1000
            prefix_index = prefix_index + 1
        counts_prefix = prefix[prefix_index]

        # Use qudi style
        plt.style.use(self._save_logic.mpl_qd_style)

        # Create figure
        fig, ax = plt.subplots()
        ax.plot(time_data, count_data, linestyle=':', linewidth=0.5)
        ax.set_xlabel('Time (s)')
        ax.set_ylabel('Fluorescence (' + counts_prefix + 'c/s)')
        return fig

    def set_counting_mode(self, mode='CONTINUOUS'):
        """Set the counting mode, to change between continuous and gated counting.
        Possible options are:
            'CONTINUOUS'    = counts continuously
            'GATED'         = bins the counts according to a gate signal
            'FINITE_GATED'  = finite measurement with predefined number of samples

        @return str: counting mode
        """
        constraints = self.get_hardware_constraints()
<<<<<<< HEAD
        if self.getState() != 'locked':
            if CountingMode[mode] in constraints.counting_mode:
                self._counting_mode = CountingMode[mode]
                self.log.debug('New counting mode: {}'.format(self._counting_mode))
            else:
                self.log.warning('Counting mode not supported from hardware. Command ignored!')
            self.sigCountingModeChanged.emit(self._counting_mode)
        else:
            self.log.error('Cannot change counting mode while counter is still running.')
=======
        if mode in constraints.counting_mode:
            self._counting_mode = mode
            self.log.debug(self._counting_mode)
        else:
            self.log.warning('Counting mode {0} not supported from hardware. Command ignored!'.format(mode))
        self.sigCountingModeChanged.emit(self._counting_mode)
>>>>>>> 8d6b628b
        return self._counting_mode

    def get_counting_mode(self):
        """ Retrieve the current counting mode.

        @return str: one of the possible counting options:
                'CONTINUOUS'    = counts continuously
                'GATED'         = bins the counts according to a gate signal
                'FINITE_GATED'  = finite measurement with predefined number of samples
        """
        return self._counting_mode

    # FIXME: Not implemented for self._counting_mode == 'gated'
    def startCount(self):
        """ This is called externally, and is basically a wrapper that
            redirects to the chosen counting mode start function.

            @return error: 0 is OK, -1 is error
        """
        # Sanity checks
        constraints = self.get_hardware_constraints()
        if self._counting_mode not in constraints.counting_mode:
            self.log.error('Unknown counting mode "{0}". Cannot start the counter.'
                           ''.format(self._counting_mode))
            self.sigCountStatusChanged.emit(False)
            return -1

        with self.threadlock:
            # Lock module
            if self.getState() != 'locked':
                self.lock()
            else:
                self.log.warning('Counter already running. Method call ignored.')
                return 0

            # Set up clock
            clock_status = self._counting_device.set_up_clock(clock_frequency=self._count_frequency)
            if clock_status < 0:
                self.unlock()
                self.sigCountStatusChanged.emit(False)
                return -1

            # Set up counter
            if self._counting_mode == CountingMode['FINITE_GATED']:
                counter_status = self._counting_device.set_up_counter(counter_buffer=self._count_length)
            # elif self._counting_mode == CountingMode['GATED']:
            #
            else:
                counter_status = self._counting_device.set_up_counter()
            if counter_status < 0:
                self._counting_device.close_clock()
                self.unlock()
                self.sigCountStatusChanged.emit(False)
                return -1

            # initialising the data arrays
            self.rawdata = np.zeros([len(self.get_channels()), self._counting_samples])
            self.countdata = np.zeros([len(self.get_channels()), self._count_length])
            self.countdata_smoothed = np.zeros([len(self.get_channels()), self._count_length])
            self._sampling_data = np.empty([len(self.get_channels()), self._counting_samples])

            # the sample index for gated counting
            self._already_counted_samples = 0

            # Start data reader loop
            self.sigCountStatusChanged.emit(True)
            self.sigCountDataNext.emit()
            return

    def stopCount(self):
        """ Set a flag to request stopping counting.
        """
        if self.getState() == 'locked':
            with self.threadlock:
                self.stopRequested = True
        return

    def count_loop_body(self):
        """ This method gets the count data from the hardware for the continuous counting mode (default).

        It runs repeatedly in the logic module event loop by being connected
        to sigCountContinuousNext and emitting sigCountContinuousNext through a queued connection.
        """
        if self.getState() == 'locked':
            with self.threadlock:
                # check for aborts of the thread in break if necessary
                if self.stopRequested:
                    # close off the actual counter
                    cnt_err = self._counting_device.close_counter()
                    clk_err = self._counting_device.close_clock()
                    if cnt_err < 0 or clk_err < 0:
                        self.log.error('Could not even close the hardware, giving up.')
                    # switch the state variable off again
                    self.stopRequested = False
                    self.unlock()
                    self.sigCounterUpdated.emit()
                    return

                # read the current counter value
                self.rawdata = self._counting_device.get_counter(samples=self._counting_samples)
                if self.rawdata[0, 0] < 0:
                    self.log.error('The counting went wrong, killing the counter.')
                    self.stopRequested = True
                else:
                    if self._counting_mode == CountingMode['CONTINUOUS']:
                        self._process_data_continous()
                    elif self._counting_mode == CountingMode['GATED']:
                        self._process_data_gated()
                    elif self._counting_mode == CountingMode['FINITE_GATED']:
                        self._process_data_finite_gated()
                    else:
                        self.log.error('No valid counting mode set! Can not process counter data.')

            # call this again from event loop
            self.sigCounterUpdated.emit()
            self.sigCountDataNext.emit()
        return

    def save_current_count_trace(self, name_tag=''):
        """ The currently displayed counttrace will be saved.

        @param str name_tag: optional, personal description that will be
                             appended to the file name

        @return: dict data: Data which was saved
                 str filepath: Filepath
                 dict parameters: Experiment parameters
                 str filelabel: Filelabel

        This method saves the already displayed counts to file and does not
        accumulate them. The counttrace variable will be saved to file with the
        provided name!
        """

        # If there is a postfix then add separating underscore
        if name_tag == '':
            filelabel = 'snapshot_count_trace'
        else:
            filelabel = 'snapshot_count_trace_' + name_tag

        stop_time = self._count_length / self._count_frequency
        time_step_size = stop_time / len(self.countdata)
        x_axis = np.arange(0, stop_time, time_step_size)

        # prepare the data in a dict or in an OrderedDict:
        data = OrderedDict()
        chans = self.get_channels()
        savearr = np.empty((len(chans) + 1, len(x_axis)))
        savearr[0] = x_axis
        datastr = 'Time (s)'

        for i, ch in enumerate(chans):
            savearr[i+1] = self.countdata[i]
            datastr += ',Signal {0} (counts/s)'.format(i)

        data[datastr] = savearr.transpose()

        # write the parameters:
        parameters = OrderedDict()
        timestr = time.strftime('%d.%m.%Y %Hh:%Mmin:%Ss', time.localtime(time.time()))
        parameters['Saved at time'] = timestr
        parameters['Count frequency (Hz)'] = self._count_frequency
        parameters['Oversampling (Samples)'] = self._counting_samples
        parameters['Smooth Window Length (# of events)'] = self._smooth_window_length

        filepath = self._save_logic.get_path_for_module(module_name='Counter')
        self._save_logic.save_data(data, filepath=filepath, parameters=parameters,
                                   filelabel=filelabel, delimiter='\t')

        self.log.debug('Current Counter Trace saved to: {0}'.format(filepath))
        return data, filepath, parameters, filelabel

    def get_channels(self):
        """ Shortcut for hardware get_counter_channels.

            @return list(str): return list of active counter channel names
        """
        return self._counting_device.get_counter_channels()

    def _process_data_continous(self):
        """
        Processes the raw data from the counting device
        @return:
        """
        for i, ch in enumerate(self.get_channels()):
            # remember the new count data in circular array
            self.countdata[i, 0] = np.average(self.rawdata[i])
        # move the array to the left to make space for the new data
        self.countdata = np.roll(self.countdata, -1, axis=1)
        # also move the smoothing array
        self.countdata_smoothed = np.roll(self.countdata_smoothed, -1, axis=1)
        # calculate the median and save it
        window = -int(self._smooth_window_length / 2) - 1
        for i, ch in enumerate(self.get_channels()):
            self.countdata_smoothed[i, window:] = np.median(self.countdata[i,
                                                            -self._smooth_window_length:])

        # save the data if necessary
        if self._saving:
             # if oversampling is necessary
            if self._counting_samples > 1:
                chans = self.get_channels()
                self._sampling_data = np.empty([len(chans) + 1, self._counting_samples])
                self._sampling_data[0, :] = time.time() - self._saving_start_time
                for i, ch in enumerate(chans):
                    self._sampling_data[i+1, 0] = self.rawdata[i]

                self._data_to_save.extend(list(self._sampling_data))
            # if we don't want to use oversampling
            else:
                # append tuple to data stream (timestamp, average counts)
                chans = self.get_channels()
                newdata = np.empty((len(chans) + 1, ))
                newdata[0] = time.time() - self._saving_start_time
                for i, ch in enumerate(chans):
                    newdata[i+1] = self.countdata[i, -1]
                self._data_to_save.append(newdata)
        return

    def _process_data_gated(self):
        """
        Processes the raw data from the counting device
        @return:
        """
        # remember the new count data in circular array
        self.countdata[0] = np.average(self.rawdata[0])
        # move the array to the left to make space for the new data
        self.countdata = np.roll(self.countdata, -1)
        # also move the smoothing array
        self.countdata_smoothed = np.roll(self.countdata_smoothed, -1)
        # calculate the median and save it
        self.countdata_smoothed[-int(self._smooth_window_length / 2) - 1:] = np.median(
            self.countdata[-self._smooth_window_length:])

        # save the data if necessary
        if self._saving:
            # if oversampling is necessary
            if self._counting_samples > 1:
                self._sampling_data = np.empty((self._counting_samples, 2))
                self._sampling_data[:, 0] = time.time() - self._saving_start_time
                self._sampling_data[:, 1] = self.rawdata[0]
                self._data_to_save.extend(list(self._sampling_data))
            # if we don't want to use oversampling
            else:
                # append tuple to data stream (timestamp, average counts)
                self._data_to_save.append(np.array((time.time() - self._saving_start_time,
                                                    self.countdata[-1])))
        return

    def _process_data_finite_gated(self):
        """
        Processes the raw data from the counting device
        @return:
        """
        if self._already_counted_samples+len(self.rawdata[0]) >= len(self.countdata):
            needed_counts = len(self.countdata) - self._already_counted_samples
            self.countdata[0:needed_counts] = self.rawdata[0][0:needed_counts]
            self.countdata = np.roll(self.countdata, -needed_counts)
            self._already_counted_samples = 0
            self.stopRequested = True
        else:
            # replace the first part of the array with the new data:
            self.countdata[0:len(self.rawdata[0])] = self.rawdata[0]
            # roll the array by the amount of data it had been inserted:
            self.countdata = np.roll(self.countdata, -len(self.rawdata[0]))
            # increment the index counter:
            self._already_counted_samples += len(self.rawdata[0])
        return

    def _stopCount_wait(self, timeout=5.0):
        """
        Stops the counter and waits until it actually has stopped.

        @param timeout: float, the max. time in seconds how long the method should wait for the
                        process to stop.

        @return: error code
        """
        self.stopCount()
        start_time = time.time()
        while self.getState() == 'locked':
            time.sleep(0.1)
            if time.time() - start_time >= timeout:
                self.log.error('Stopping the counter timed out after {0}s'.format(timeout))
                return -1
        return 0<|MERGE_RESOLUTION|>--- conflicted
+++ resolved
@@ -26,7 +26,6 @@
 import matplotlib.pyplot as plt
 
 from logic.generic_logic import GenericLogic
-from interface.slow_counter_interface import CountingMode
 from core.util.mutex import Mutex
 
 
@@ -41,26 +40,29 @@
     @return error: 0 is OK, -1 is error
     """
     sigCounterUpdated = QtCore.Signal()
-
-    sigCountDataNext = QtCore.Signal()
-
+    sigCountContinuousNext = QtCore.Signal()
+    sigCountGatedNext = QtCore.Signal()
+
+    sigCountFiniteGatedNext = QtCore.Signal()
     sigGatedCounterFinished = QtCore.Signal()
     sigGatedCounterContinue = QtCore.Signal(bool)
+
     sigCountingSamplesChanged = QtCore.Signal(int)
     sigCountLengthChanged = QtCore.Signal(int)
     sigCountFrequencyChanged = QtCore.Signal(float)
     sigSavingStatusChanged = QtCore.Signal(bool)
     sigCountStatusChanged = QtCore.Signal(bool)
-    sigCountingModeChanged = QtCore.Signal(CountingMode)
+    sigCountingModeChanged = QtCore.Signal(str)
 
 
     _modclass = 'CounterLogic'
     _modtype = 'logic'
 
     ## declare connectors
-    _connectors = {
-        'counter1': 'SlowCounterInterface',
-        'savelogic': 'SaveLogic'}
+    _in = { 'counter1': 'SlowCounterInterface',
+            'savelogic': 'SaveLogic'
+            }
+    _out = {'counterlogic': 'CounterLogic'}
 
     def __init__(self, config, **kwargs):
         """ Create CounterLogic object with connectors.
@@ -77,104 +79,103 @@
 
         # checking for the right configuration
         for key in config.keys():
-            self.log.info('{0}: {1}'.format(key, config[key]))
+            self.log.info('{0}: {1}'.format(key,config[key]))
 
         # in bins
         self._count_length = 300
-        self._smooth_window_length = 10
-        self._counting_samples = 1      # oversampling
         # in hertz
         self._count_frequency = 50
-
-        # self._binned_counting = True  # UNUSED?
-        self._counting_mode = CountingMode['CONTINUOUS']
-
-        self._saving = False
-        return
-
-    def on_activate(self):
+        # oversampling in bins
+        self._counting_samples = 1
+        # in bins
+        self._smooth_window_length = 10
+        self._binned_counting = True
+
+        self._counting_mode = 'continuous'
+
+
+    def on_activate(self, e):
         """ Initialisation performed during activation of the module.
+
+        @param object e: Event class object from Fysom.
+                         An object created by the state machine module Fysom,
+                         which is connected to a specific event (have a look in
+                         the Base Class). This object contains the passed event
+                         the state before the event happens and the destination
+                         of the state which should be reached after the event
+                         has happen.
         """
         # Connect to hardware and save logic
-        self._counting_device = self.get_connector('counter1')
-        self._save_logic = self.get_connector('savelogic')
-
-        # Recall saved app-parameters
-        if 'count_length' in self._statusVariables:
-            self._count_length = self._statusVariables['count_length']
-        if 'smooth_window_length' in self._statusVariables:
-            self._smooth_window_length = self._statusVariables['smooth_window_length']
-        if 'counting_samples' in self._statusVariables:
-            self._counting_samples = self._statusVariables['counting_samples']
-        if 'count_frequency' in self._statusVariables:
-            self._count_frequency = self._statusVariables['count_frequency']
-        if 'counting_mode' in self._statusVariables:
-            self._counting_mode = CountingMode[self._statusVariables['counting_mode']]
-        if 'saving' in self._statusVariables:
-            self._saving = self._statusVariables['saving']
+        self._counting_device = self.get_in_connector('counter1')
+        self._save_logic = self.get_in_connector('savelogic')
 
         constraints = self.get_hardware_constraints()
         number_of_detectors = constraints.max_detectors
 
-        # initialize data arrays
-        self.countdata = np.zeros([len(self.get_channels()), self._count_length])
-        self.countdata_smoothed = np.zeros([len(self.get_channels()), self._count_length])
-        self.rawdata = np.zeros([len(self.get_channels()), self._counting_samples])
-        self._already_counted_samples = 0  # For gated counting
-        self._data_to_save = []
-
-        # Flag to stop the loop
+        self.countdata = np.zeros(
+            (len(self.get_channels()), self._count_length))
+        self.countdata_smoothed = np.zeros(
+            (len(self.get_channels()), self._count_length))
+        self.rawdata = np.zeros(
+            (len(self.get_channels()), self._counting_samples))
+ 
+        self.running = False
         self.stopRequested = False
-
+        self._saving = False
+        self._data_to_save=[]
         self._saving_start_time = time.time()
 
         # connect signals
-        self.sigCountDataNext.connect(self.count_loop_body, QtCore.Qt.QueuedConnection)
-        return
-
-    def on_deactivate(self):
+        # FIXME: Is it really necessary to have three different Signals? They are doing almost the same
+        # for continuous counting:
+        self.sigCountContinuousNext.connect(
+            self.countLoopBody_continuous,
+            QtCore.Qt.QueuedConnection)
+        # for gated counting:
+        self.sigCountGatedNext.connect(
+            self.countLoopBody_gated,
+            QtCore.Qt.QueuedConnection)
+        # for finite gated counting:
+        self.sigCountFiniteGatedNext.connect(
+            self.countLoopBody_finite_gated,
+            QtCore.Qt.QueuedConnection)
+
+    def on_deactivate(self, e):
         """ Deinitialisation performed during deactivation of the module.
-        """
-        # Save parameters to disk
-        self._statusVariables['count_length'] = self._count_length
-        self._statusVariables['smooth_window_length'] = self._smooth_window_length
-        self._statusVariables['counting_samples'] = self._counting_samples
-        self._statusVariables['count_frequency'] = self._count_frequency
-        self._statusVariables['counting_mode'] = self._counting_mode.name
-        self._statusVariables['saving'] = self._saving
-
-        # Stop measurement
-        if self.getState() == 'locked':
-            self._stopCount_wait()
-
-        self.sigCountDataNext.disconnect()
-        return
+
+        @param object e: Event class object from Fysom. A more detailed
+                         explanation can be found in method activation.
+        """
+        #print('{0} -> {1}'.format(e.src, e.dst))
+        if e.src == 'idle':
+            return
+
+        self.stopCount()
+        for attempt in range(20):
+            if not self.stopRequested:
+                break
+            QtCore.QCoreApplication.processEvents()
+            time.sleep(0.1)
+        else:
+            self.log.error('Stopped deactivate counter after trying for 2 seconds!')
 
     def get_hardware_constraints(self):
-        """
-        Retrieve the hardware constrains from the counter device.
-
+        """ Retrieve the hardware constrains from the counter device.
         @return SlowCounterConstraints: object with constraints for the counter
         """
         return self._counting_device.get_constraints()
 
     def set_counting_samples(self, samples=1):
-        """
-        Sets the length of the counted bins.
-        The counter is stopped first and restarted afterwards.
+        """ Sets the length of the counted bins.
 
         @param int samples: oversampling in units of bins (positive int ).
 
         @return int: oversampling in units of bins.
-        """
-        # Determine if the counter has to be restarted after setting the parameter
-        if self.getState() == 'locked':
-            restart = True
-        else:
-            restart = False
-
+
+        This makes sure, the counter is stopped first and restarted afterwards.
+        """
         if samples > 0:
-            self._stopCount_wait()
+            restart = self.stop_counter()
             self._counting_samples = int(samples)
             # if the counter was running, restart it
             if restart:
@@ -193,13 +194,8 @@
 
         This makes sure, the counter is stopped first and restarted afterwards.
         """
-        if self.getState() == 'locked':
-            restart = True
-        else:
-            restart = False
-
         if length > 0:
-            self._stopCount_wait()
+            restart = self.stop_counter()
             self._count_length = int(length)
             # if the counter was running, restart it
             if restart:
@@ -219,14 +215,8 @@
         This makes sure, the counter is stopped first and restarted afterwards.
         """
         constraints = self.get_hardware_constraints()
-
-        if self.getState() == 'locked':
-            restart = True
-        else:
-            restart = False
-
         if constraints.min_count_frequency <= frequency <= constraints.max_count_frequency:
-            self._stopCount_wait()
+            restart = self.stop_counter()
             self._count_frequency = frequency
             # if the counter was running, restart it
             if restart:
@@ -266,20 +256,18 @@
         return self._saving
 
     def start_saving(self, resume=False):
-        """
-        Sets up start-time and initializes data array, if not resuming, and changes saving state.
-        If the counter is not running it will be started in order to have data to save.
+        """ Sets up start-time and initializes data array, if not resuming, and changes saving state
+        If the counter is not running it will be started in order to have data to save
 
         @return bool: saving state
         """
         if not resume:
             self._data_to_save = []
             self._saving_start_time = time.time()
-
         self._saving = True
 
         # If the counter is not running, then it should start running so there is data to save
-        if self.getState() != 'locked':
+        if self.isstate('idle'):
             self.startCount()
 
         self.sigSavingStatusChanged.emit(self._saving)
@@ -299,8 +287,8 @@
 
         # write the parameters:
         parameters = OrderedDict()
-        parameters['Start counting time'] = time.strftime('%d.%m.%Y %Hh:%Mmin:%Ss', time.localtime(self._saving_start_time))
-        parameters['Stop counting time'] = time.strftime('%d.%m.%Y %Hh:%Mmin:%Ss', time.localtime(self._saving_stop_time))
+        parameters['Start counting time (s)'] = time.strftime('%d.%m.%Y %Hh:%Mmin:%Ss', time.localtime(self._saving_start_time))
+        parameters['Stop counting time (s)'] = time.strftime('%d.%m.%Y %Hh:%Mmin:%Ss', time.localtime(self._saving_stop_time))
         parameters['Count frequency (Hz)'] = self._count_frequency
         parameters['Oversampling (Samples)'] = self._counting_samples
         parameters['Smooth Window Length (# of events)'] = self._smooth_window_length
@@ -313,16 +301,24 @@
                 filelabel = 'count_trace_' + postfix
 
             # prepare the data in a dict or in an OrderedDict:
+            data = OrderedDict()
             header = 'Time (s)'
             for i, detector in enumerate(self.get_channels()):
                 header = header + ',Signal{0} (counts/s)'.format(i)
-
+ 
             data = {header: self._data_to_save}
             filepath = self._save_logic.get_path_for_module(module_name='Counter')
 
             fig = self.draw_figure(data=np.array(self._data_to_save))
-            self._save_logic.save_data(data, filepath=filepath, parameters=parameters,
-                                       filelabel=filelabel, plotfig=fig, delimiter='\t')
+            self._save_logic.save_data(
+                data,
+                filepath,
+                parameters=parameters,
+                filelabel=filelabel,
+                as_text=True,
+                plotfig=fig
+                )
+            plt.close(fig)
             self.log.info('Counter Trace saved to:\n{0}'.format(filepath))
 
         self.sigSavingStatusChanged.emit(self._saving)
@@ -335,15 +331,18 @@
 
         @return: fig fig: a matplotlib figure object to be saved to file.
         """
+
         count_data = data[:, 1:len(self.get_channels())+1]
         time_data = data[:, 0]
 
         # Scale count values using SI prefix
         prefix = ['', 'k', 'M', 'G']
         prefix_index = 0
+
         while np.max(count_data) > 1000:
             count_data = count_data / 1000
             prefix_index = prefix_index + 1
+
         counts_prefix = prefix[prefix_index]
 
         # Use qudi style
@@ -351,223 +350,198 @@
 
         # Create figure
         fig, ax = plt.subplots()
+
         ax.plot(time_data, count_data, linestyle=':', linewidth=0.5)
+
         ax.set_xlabel('Time (s)')
         ax.set_ylabel('Fluorescence (' + counts_prefix + 'c/s)')
+
         return fig
 
-    def set_counting_mode(self, mode='CONTINUOUS'):
+    def set_counting_mode(self, mode='continuous'):
         """Set the counting mode, to change between continuous and gated counting.
         Possible options are:
-            'CONTINUOUS'    = counts continuously
-            'GATED'         = bins the counts according to a gate signal
-            'FINITE_GATED'  = finite measurement with predefined number of samples
+            'continuous'    = counts continuously
+            'gated'         = bins the counts according to a gate signal
+            'finite-gated'  = finite measurement with predefined number of samples
 
         @return str: counting mode
         """
         constraints = self.get_hardware_constraints()
-<<<<<<< HEAD
-        if self.getState() != 'locked':
-            if CountingMode[mode] in constraints.counting_mode:
-                self._counting_mode = CountingMode[mode]
-                self.log.debug('New counting mode: {}'.format(self._counting_mode))
-            else:
-                self.log.warning('Counting mode not supported from hardware. Command ignored!')
-            self.sigCountingModeChanged.emit(self._counting_mode)
-        else:
-            self.log.error('Cannot change counting mode while counter is still running.')
-=======
         if mode in constraints.counting_mode:
             self._counting_mode = mode
             self.log.debug(self._counting_mode)
         else:
             self.log.warning('Counting mode {0} not supported from hardware. Command ignored!'.format(mode))
         self.sigCountingModeChanged.emit(self._counting_mode)
->>>>>>> 8d6b628b
         return self._counting_mode
 
     def get_counting_mode(self):
         """ Retrieve the current counting mode.
 
         @return str: one of the possible counting options:
-                'CONTINUOUS'    = counts continuously
-                'GATED'         = bins the counts according to a gate signal
-                'FINITE_GATED'  = finite measurement with predefined number of samples
+                'continuous'    = counts continuously
+                'gated'         = bins the counts according to a gate signal
+                'finite-gated'  = finite measurement with predefined number of samples
         """
         return self._counting_mode
-
-    # FIXME: Not implemented for self._counting_mode == 'gated'
+ 
+    # FIXME: Is it really necessary to have 3 different methods here?
     def startCount(self):
         """ This is called externally, and is basically a wrapper that
             redirects to the chosen counting mode start function.
 
             @return error: 0 is OK, -1 is error
         """
-        # Sanity checks
-        constraints = self.get_hardware_constraints()
-        if self._counting_mode not in constraints.counting_mode:
-            self.log.error('Unknown counting mode "{0}". Cannot start the counter.'
-                           ''.format(self._counting_mode))
+
+        if self._counting_mode == 'continuous':
+            self.sigCountStatusChanged.emit(True)
+            return self._startCount_continuous()
+        elif self._counting_mode == 'gated':
+            self.sigCountStatusChanged.emit(True)
+            return self._startCount_gated()
+        elif self._counting_mode == 'finite-gated':
+            self.sigCountStatusChanged.emit(True)
+            return self._startCount_finite_gated()
+        else:
             self.sigCountStatusChanged.emit(False)
+            self.log.error('Unknown counting mode, cannot start the counter.')
             return -1
 
-        with self.threadlock:
-            # Lock module
-            if self.getState() != 'locked':
-                self.lock()
-            else:
-                self.log.warning('Counter already running. Method call ignored.')
-                return 0
-
-            # Set up clock
-            clock_status = self._counting_device.set_up_clock(clock_frequency=self._count_frequency)
-            if clock_status < 0:
-                self.unlock()
-                self.sigCountStatusChanged.emit(False)
-                return -1
-
-            # Set up counter
-            if self._counting_mode == CountingMode['FINITE_GATED']:
-                counter_status = self._counting_device.set_up_counter(counter_buffer=self._count_length)
-            # elif self._counting_mode == CountingMode['GATED']:
-            #
-            else:
-                counter_status = self._counting_device.set_up_counter()
-            if counter_status < 0:
-                self._counting_device.close_clock()
-                self.unlock()
-                self.sigCountStatusChanged.emit(False)
-                return -1
-
-            # initialising the data arrays
-            self.rawdata = np.zeros([len(self.get_channels()), self._counting_samples])
-            self.countdata = np.zeros([len(self.get_channels()), self._count_length])
-            self.countdata_smoothed = np.zeros([len(self.get_channels()), self._count_length])
-            self._sampling_data = np.empty([len(self.get_channels()), self._counting_samples])
-
-            # the sample index for gated counting
-            self._already_counted_samples = 0
-
-            # Start data reader loop
-            self.sigCountStatusChanged.emit(True)
-            self.sigCountDataNext.emit()
-            return
+    def _startCount_continuous(self):
+        """Prepare to start counting change state and start counting 'loop'."""
+        # setting up the counter
+        # set a lock, to signify the measurment is running
+
+        #@return error: 0 is OK, -1 is error
+        self.lock()
+
+        clock_status = self._counting_device.set_up_clock(clock_frequency = self._count_frequency)
+        if clock_status < 0:
+            self.unlock()
+            self.sigCounterUpdated.emit()
+            return -1
+
+        counter_status = self._counting_device.set_up_counter()
+        if counter_status < 0:
+            self._counting_device.close_clock()
+            self.unlock()
+            self.sigCounterUpdated.emit()
+            return -1
+
+        # initialising the data arrays
+        self.rawdata = np.zeros(
+            (len(self.get_channels()), self._counting_samples))
+        self.countdata = np.zeros(
+            (len(self.get_channels()), self._count_length))
+        self.countdata_smoothed = np.zeros(
+            (len(self.get_channels()), self._count_length))
+        self._sampling_data = np.empty(
+            (len(self.get_channels()), self._counting_samples))
+
+        self.sigCountContinuousNext.emit()
+        return 0
+
+    #FIXME: To Do!
+    def _startCount_gated(self):
+        """Prepare to start gated counting, and start the loop.
+        """
+        #eventually:
+        #self.sigCountGatedNext.emit()
+        pass
 
     def stopCount(self):
         """ Set a flag to request stopping counting.
         """
+        with self.threadlock:
+            self.stopRequested = True
+
+        self.sigCountStatusChanged.emit(False)
+
+
+    def stop_counter(self):
+        """ Stops the counter if it is running and returns whether it was running.
+        @return bool restart: True if counter was running
+        """
         if self.getState() == 'locked':
-            with self.threadlock:
-                self.stopRequested = True
-        return
-
-    def count_loop_body(self):
+            restart = True
+            self.stopCount()
+            while self.getState() == 'locked':
+                time.sleep(0.01)
+        else:
+            restart = False
+        return restart
+
+
+    def _startCount_finite_gated(self):
+        """Prepare to start finite gated counting.
+
+        @return error: 0 is OK, -1 is error
+
+        Change state and start counting 'loop'.
+        """
+        # setting up the counter
+        # set a lock, to signify the measurment is running
+        self.lock()
+
+        returnvalue = self._counting_device.set_up_clock(clock_frequency = self._count_frequency)
+        if returnvalue < 0:
+            self.unlock()
+            self.sigCounterUpdated.emit()
+            return -1
+
+        returnvalue = self._counting_device.set_up_counter(counter_buffer=self._count_length)
+        if returnvalue < 0:
+            self.unlock()
+            self.sigCounterUpdated.emit()
+            return -1
+
+        # initialising the data arrays
+
+        # in rawdata the 'fresh counts' are read in
+        self.rawdata = np.zeros(
+            (len(self.get_channels()), self._counting_samples))
+        # countdata contains the appended data, that is the total displayed counttrace
+        self.countdata = np.zeros(
+            (len(self.get_channels()), self._count_length))
+        # the index
+        self._already_counted_samples = 0
+        self.sigCountFiniteGatedNext.emit()
+        return 0
+
+    def countLoopBody_continuous(self):
         """ This method gets the count data from the hardware for the continuous counting mode (default).
 
         It runs repeatedly in the logic module event loop by being connected
         to sigCountContinuousNext and emitting sigCountContinuousNext through a queued connection.
         """
-        if self.getState() == 'locked':
+
+        # check for aborts of the thread in break if necessary
+        if self.stopRequested:
             with self.threadlock:
-                # check for aborts of the thread in break if necessary
-                if self.stopRequested:
+                try:
                     # close off the actual counter
-                    cnt_err = self._counting_device.close_counter()
-                    clk_err = self._counting_device.close_clock()
-                    if cnt_err < 0 or clk_err < 0:
-                        self.log.error('Could not even close the hardware, giving up.')
+                    self._counting_device.close_counter()
+                    self._counting_device.close_clock()
+                except Exception as e:
+                    self.log.exception('Could not even close the hardware, giving up.')
+                    raise e
+                finally:
                     # switch the state variable off again
+                    self.unlock()
                     self.stopRequested = False
-                    self.unlock()
                     self.sigCounterUpdated.emit()
                     return
-
-                # read the current counter value
-                self.rawdata = self._counting_device.get_counter(samples=self._counting_samples)
-                if self.rawdata[0, 0] < 0:
-                    self.log.error('The counting went wrong, killing the counter.')
-                    self.stopRequested = True
-                else:
-                    if self._counting_mode == CountingMode['CONTINUOUS']:
-                        self._process_data_continous()
-                    elif self._counting_mode == CountingMode['GATED']:
-                        self._process_data_gated()
-                    elif self._counting_mode == CountingMode['FINITE_GATED']:
-                        self._process_data_finite_gated()
-                    else:
-                        self.log.error('No valid counting mode set! Can not process counter data.')
-
-            # call this again from event loop
-            self.sigCounterUpdated.emit()
-            self.sigCountDataNext.emit()
-        return
-
-    def save_current_count_trace(self, name_tag=''):
-        """ The currently displayed counttrace will be saved.
-
-        @param str name_tag: optional, personal description that will be
-                             appended to the file name
-
-        @return: dict data: Data which was saved
-                 str filepath: Filepath
-                 dict parameters: Experiment parameters
-                 str filelabel: Filelabel
-
-        This method saves the already displayed counts to file and does not
-        accumulate them. The counttrace variable will be saved to file with the
-        provided name!
-        """
-
-        # If there is a postfix then add separating underscore
-        if name_tag == '':
-            filelabel = 'snapshot_count_trace'
-        else:
-            filelabel = 'snapshot_count_trace_' + name_tag
-
-        stop_time = self._count_length / self._count_frequency
-        time_step_size = stop_time / len(self.countdata)
-        x_axis = np.arange(0, stop_time, time_step_size)
-
-        # prepare the data in a dict or in an OrderedDict:
-        data = OrderedDict()
-        chans = self.get_channels()
-        savearr = np.empty((len(chans) + 1, len(x_axis)))
-        savearr[0] = x_axis
-        datastr = 'Time (s)'
-
-        for i, ch in enumerate(chans):
-            savearr[i+1] = self.countdata[i]
-            datastr += ',Signal {0} (counts/s)'.format(i)
-
-        data[datastr] = savearr.transpose()
-
-        # write the parameters:
-        parameters = OrderedDict()
-        timestr = time.strftime('%d.%m.%Y %Hh:%Mmin:%Ss', time.localtime(time.time()))
-        parameters['Saved at time'] = timestr
-        parameters['Count frequency (Hz)'] = self._count_frequency
-        parameters['Oversampling (Samples)'] = self._counting_samples
-        parameters['Smooth Window Length (# of events)'] = self._smooth_window_length
-
-        filepath = self._save_logic.get_path_for_module(module_name='Counter')
-        self._save_logic.save_data(data, filepath=filepath, parameters=parameters,
-                                   filelabel=filelabel, delimiter='\t')
-
-        self.log.debug('Current Counter Trace saved to: {0}'.format(filepath))
-        return data, filepath, parameters, filelabel
-
-    def get_channels(self):
-        """ Shortcut for hardware get_counter_channels.
-
-            @return list(str): return list of active counter channel names
-        """
-        return self._counting_device.get_counter_channels()
-
-    def _process_data_continous(self):
-        """
-        Processes the raw data from the counting device
-        @return:
-        """
+        try:
+            # read the current counter value
+            self.rawdata = self._counting_device.get_counter(samples=self._counting_samples)
+
+        except Exception as e:
+            self.log.error('The counting went wrong, killing the counter.')
+            self.stopCount()
+            self.sigCountContinuousNext.emit()
+            raise e
+
         for i, ch in enumerate(self.get_channels()):
             # remember the new count data in circular array
             self.countdata[i, 0] = np.average(self.rawdata[i])
@@ -578,15 +552,14 @@
         # calculate the median and save it
         window = -int(self._smooth_window_length / 2) - 1
         for i, ch in enumerate(self.get_channels()):
-            self.countdata_smoothed[i, window:] = np.median(self.countdata[i,
-                                                            -self._smooth_window_length:])
+            self.countdata_smoothed[i, window:] = np.median(self.countdata[i, -self._smooth_window_length:])
 
         # save the data if necessary
         if self._saving:
              # if oversampling is necessary
             if self._counting_samples > 1:
                 chans = self.get_channels()
-                self._sampling_data = np.empty([len(chans) + 1, self._counting_samples])
+                self._sampling_data = np.empty((len(chans) + 1, self._counting_samples))
                 self._sampling_data[0, :] = time.time() - self._saving_start_time
                 for i, ch in enumerate(chans):
                     self._sampling_data[i+1, 0] = self.rawdata[i]
@@ -595,19 +568,52 @@
             # if we don't want to use oversampling
             else:
                 # append tuple to data stream (timestamp, average counts)
-                chans = self.get_channels()
-                newdata = np.empty((len(chans) + 1, ))
+                chans = self._counting_device.get_counter_channels()
+                newdata =  np.empty((len(chans) + 1, ))
                 newdata[0] = time.time() - self._saving_start_time
                 for i, ch in enumerate(chans):
                     newdata[i+1] = self.countdata[i, -1]
                 self._data_to_save.append(newdata)
-        return
-
-    def _process_data_gated(self):
-        """
-        Processes the raw data from the counting device
-        @return:
-        """
+
+        # call this again from event loop
+        self.sigCounterUpdated.emit()
+        self.sigCountContinuousNext.emit()
+
+    def countLoopBody_gated(self):
+        """ This method gets the count data from the hardware for the gated
+        counting mode.
+
+        It runs repeatedly in the logic module event loop by being connected
+        to sigCountGatedNext and emitting sigCountGatedNext through a queued
+        connection.
+        """
+
+        # check for aborts of the thread in break if necessary
+        if self.stopRequested:
+            with self.threadlock:
+                try:
+                    # close off the actual counter
+                    self._counting_device.close_counter()  # gated
+                    self._counting_device.close_clock()  # gated
+                except Exception as e:
+                    self.log.error('Could not even close the hardware, giving up.')
+                    raise e
+                finally:
+                    # switch the state variable off again
+                    self.unlock()
+                    self.stopRequested = False
+                    self.sigCounterUpdated.emit()
+                    return
+        try:
+            # read the current counter value
+            self.rawdata = self._counting_device.get_counter(samples=self._counting_samples)  # gated
+
+        except:
+            self.log.exception('The counting went wrong, killing the counter.')
+            self.stopCount()
+            self.sigCountContinuousNext.emit()
+            return
+
         # remember the new count data in circular array
         self.countdata[0] = np.average(self.rawdata[0])
         # move the array to the left to make space for the new data
@@ -615,12 +621,11 @@
         # also move the smoothing array
         self.countdata_smoothed = np.roll(self.countdata_smoothed, -1)
         # calculate the median and save it
-        self.countdata_smoothed[-int(self._smooth_window_length / 2) - 1:] = np.median(
-            self.countdata[-self._smooth_window_length:])
+        self.countdata_smoothed[-int(self._smooth_window_length/2)-1:] = np.median(self.countdata[-self._smooth_window_length:])
 
         # save the data if necessary
         if self._saving:
-            # if oversampling is necessary
+             # if oversampling is necessary
             if self._counting_samples > 1:
                 self._sampling_data = np.empty((self._counting_samples, 2))
                 self._sampling_data[:, 0] = time.time() - self._saving_start_time
@@ -629,44 +634,131 @@
             # if we don't want to use oversampling
             else:
                 # append tuple to data stream (timestamp, average counts)
-                self._data_to_save.append(np.array((time.time() - self._saving_start_time,
-                                                    self.countdata[-1])))
-        return
-
-    def _process_data_finite_gated(self):
-        """
-        Processes the raw data from the counting device
-        @return:
-        """
+                self._data_to_save.append(np.array((time.time() - self._saving_start_time, self.countdata[-1])))
+        # call this again from event loop
+        self.sigCounterUpdated.emit()
+        self.sigCountGatedNext.emit()
+
+    def countLoopBody_finite_gated(self):
+        """ This method gets the count data from the hardware for the finite
+        gated counting mode.
+
+        It runs repeatedly in the logic module event loop by being connected
+        to sigCountFiniteGatedNext and emitting sigCountFiniteGatedNext through
+        a queued connection.
+        """
+
+        # check for aborts of the thread in break if necessary
+        if self.stopRequested:
+            with self.threadlock:
+                try:
+                    # close off the actual counter
+                    self._counting_device.close_counter()
+                    self._counting_device.close_clock()
+                except Exception as e:
+                    self.log.exception('Could not even close the '
+                            'hardware, giving up.')
+                    raise e
+                finally:
+                    # switch the state variable off again
+                    self.unlock()
+                    self.stopRequested = False
+                    self.sigCounterUpdated.emit()
+                    self.sigGatedCounterFinished.emit()
+                    return
+        try:
+            # read the current counter value
+
+            self.rawdata = self._counting_device.get_counter(samples=self._counting_samples)
+
+        except:
+            self.log.exception('The counting went wrong, killing the counter.')
+            self.stopCount()
+            self.sigCountFiniteGatedNext.emit()
+            return
+
+
         if self._already_counted_samples+len(self.rawdata[0]) >= len(self.countdata):
+
             needed_counts = len(self.countdata) - self._already_counted_samples
             self.countdata[0:needed_counts] = self.rawdata[0][0:needed_counts]
-            self.countdata = np.roll(self.countdata, -needed_counts)
+            self.countdata=np.roll(self.countdata, -needed_counts)
+
             self._already_counted_samples = 0
             self.stopRequested = True
+
         else:
             # replace the first part of the array with the new data:
             self.countdata[0:len(self.rawdata[0])] = self.rawdata[0]
             # roll the array by the amount of data it had been inserted:
-            self.countdata = np.roll(self.countdata, -len(self.rawdata[0]))
+            self.countdata=np.roll(self.countdata, -len(self.rawdata[0]))
             # increment the index counter:
             self._already_counted_samples += len(self.rawdata[0])
-        return
-
-    def _stopCount_wait(self, timeout=5.0):
-        """
-        Stops the counter and waits until it actually has stopped.
-
-        @param timeout: float, the max. time in seconds how long the method should wait for the
-                        process to stop.
-
-        @return: error code
-        """
-        self.stopCount()
-        start_time = time.time()
-        while self.getState() == 'locked':
-            time.sleep(0.1)
-            if time.time() - start_time >= timeout:
-                self.log.error('Stopping the counter timed out after {0}s'.format(timeout))
-                return -1
-        return 0+
+        self.sigCounterUpdated.emit()
+        self.sigCountFiniteGatedNext.emit()
+
+    def save_current_count_trace(self, name_tag=''):
+        """ The currently displayed counttrace will be saved.
+
+        @param str name_tag: optional, personal description that will be
+                             appended to the file name
+
+        @return: dict data: Data which was saved
+                 str filepath: Filepath
+                 dict parameters: Experiment parameters
+                 str filelabel: Filelabel
+
+        This method saves the already displayed counts to file and does not
+        accumulate them. The counttrace variable will be saved to file with the
+        provided name!
+        """
+
+        # If there is a postfix then add separating underscore
+        if name_tag == '':
+            filelabel = 'snapshot_count_trace'
+        else:
+            filelabel = 'snapshot_count_trace_' + name_tag
+
+        stop_time = self._count_length / self._count_frequency
+        time_step_size = stop_time / len(self.countdata)
+        x_axis = np.arange(0, stop_time, time_step_size)
+
+        # prepare the data in a dict or in an OrderedDict:
+        data = OrderedDict()
+        chans = self.get_channels()
+        savearr = np.empty((len(chans) + 1, len(x_axis)))
+        savearr[0] = x_axis
+        datastr = 'Time (s)'
+
+        for i, ch in enumerate(chans):
+            savearr[i+1] = self.countdata[i]
+            datastr += ',Signal {0} (counts/s)'.format(i)
+
+        data[datastr] = savearr.transpose() 
+
+        # write the parameters:
+        parameters = OrderedDict()
+        timestr = time.strftime('%d.%m.%Y %Hh:%Mmin:%Ss', time.localtime(time.time()))
+        parameters['Saved at time (s)'] = timestr
+        parameters['Count frequency (Hz)'] = self._count_frequency
+        parameters['Oversampling (Samples)'] = self._counting_samples
+        parameters['Smooth Window Length (# of events)'] = self._smooth_window_length
+
+        filepath = self._save_logic.get_path_for_module(module_name='Counter')
+        self._save_logic.save_data(
+            data,
+            filepath,
+            parameters=parameters,
+            filelabel=filelabel,
+            as_text=True)
+
+        self.log.debug('Current Counter Trace saved to: {0}'.format(filepath))
+        return data, filepath, parameters, filelabel
+
+    def get_channels(self):
+        """ Shortcut for hardware get_counter_channels.
+
+            @return list(str): return list of active counter channel names
+        """
+        return self._counting_device.get_counter_channels()
