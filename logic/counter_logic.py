--- conflicted
+++ resolved
@@ -25,7 +25,6 @@
 import time
 import matplotlib.pyplot as plt
 
-from core.module import Connector, StatusVar
 from logic.generic_logic import GenericLogic
 from core.util.mutex import Mutex
 
@@ -60,23 +59,10 @@
     _modtype = 'logic'
 
     ## declare connectors
-<<<<<<< HEAD
-    counter1 = Connector(interface='SlowCounterInterface')
-    savelogic = Connector(interface='SaveLogic')
-
-    # status vars
-    _count_length = StatusVar('count_length', 300)
-    _smooth_window_length = StatusVar('smooth_window_length', 10)
-    _counting_samples = StatusVar('counting_samples', 1)
-    _count_frequency = StatusVar('count_frequency', 50)
-    _saving = StatusVar('saving', False)
-
-=======
     _in = { 'counter1': 'SlowCounterInterface',
             'savelogic': 'SaveLogic'
             }
     _out = {'counterlogic': 'CounterLogic'}
->>>>>>> 54d75219
 
     def __init__(self, config, **kwargs):
         """ Create CounterLogic object with connectors.
@@ -89,15 +75,11 @@
         #locking for thread safety
         self.threadlock = Mutex()
 
-        self.log.debug('The following configuration was found.')
+        self.log.info('The following configuration was found.')
 
         # checking for the right configuration
         for key in config.keys():
-<<<<<<< HEAD
-            self.log.debug('{0}: {1}'.format(key, config[key]))
-=======
             self.log.info('{0}: {1}'.format(key,config[key]))
->>>>>>> 54d75219
 
         # in bins
         self._count_length = 300
@@ -124,17 +106,8 @@
                          has happen.
         """
         # Connect to hardware and save logic
-<<<<<<< HEAD
-        self._counting_device = self.get_connector('counter1')
-        self._save_logic = self.get_connector('savelogic')
-
-        # Recall saved app-parameters
-        if 'counting_mode' in self._statusVariables:
-            self._counting_mode = CountingMode[self._statusVariables['counting_mode']]
-=======
         self._counting_device = self.get_in_connector('counter1')
         self._save_logic = self.get_in_connector('savelogic')
->>>>>>> 54d75219
 
         constraints = self.get_hardware_constraints()
         number_of_detectors = constraints.max_detectors
@@ -173,18 +146,9 @@
         @param object e: Event class object from Fysom. A more detailed
                          explanation can be found in method activation.
         """
-<<<<<<< HEAD
-        # Save parameters to disk
-        self._statusVariables['counting_mode'] = self._counting_mode.name
-
-        # Stop measurement
-        if self.getState() == 'locked':
-            self._stopCount_wait()
-=======
         #print('{0} -> {1}'.format(e.src, e.dst))
         if e.src == 'idle':
             return
->>>>>>> 54d75219
 
         self.stopCount()
         for attempt in range(20):
