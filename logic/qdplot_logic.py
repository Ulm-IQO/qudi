# -*- coding: utf-8 -*-
"""
This file contains the Qudi QDPlotter logic class.

Qudi is free software: you can redistribute it and/or modify
it under the terms of the GNU General Public License as published by
the Free Software Foundation, either version 3 of the License, or
(at your option) any later version.

Qudi is distributed in the hope that it will be useful,
but WITHOUT ANY WARRANTY; without even the implied warranty of
MERCHANTABILITY or FITNESS FOR A PARTICULAR PURPOSE.  See the
GNU General Public License for more details.

You should have received a copy of the GNU General Public License
along with Qudi. If not, see <http://www.gnu.org/licenses/>.

Copyright (c) the Qudi Developers. See the COPYRIGHT.txt file at the
top-level directory of this distribution and at <https://github.com/Ulm-IQO/qudi/>

Completely reworked by Kay Jahnke, May 2020
"""

from qtpy import QtCore
from collections import OrderedDict
import numpy as np
import matplotlib.pyplot as plt

from core.connector import Connector
from core.statusvariable import StatusVar
from core.configoption import ConfigOption
from core.util.mutex import RecursiveMutex
from logic.generic_logic import GenericLogic
from core.util import units


class QDPlotLogic(GenericLogic):
    """ This logic module helps display user data in plots, and makes it easy to save.
    
    There are phythonic setters and getters for each of the parameter and data. 
    They can be called by "plot_<plot_number>_parameter". plot_number ranges from 1 to 3.
    Parameters are: x_limits, y_limits, x_label, y_label, x_unit, y_unit, x_data, y_data, clear_old_data
    
    All parameters and data can also be interacted with by calling get_ and set_ functions.

    Example config for copy-paste:

    qdplotlogic:
        module.Class: 'qdplot_logic.QDPlotLogic'
        connect:
            save_logic: 'savelogic'
            fit_logic: 'fitlogic'
        default_plot_number: 3
        pen_color_list: [[100, 100, 100], 'c', 'm', 'g'] # these colors are for the GUI only.

    @signal sigPlotDataUpdated: empty signal that is fired whenever the plot data has been updated
    @signal sigPlotParamsUpdated: empty signal that is fired whenever any of the parameters or data have been updated.                
    @signal sigFitUpdated: 
    """
    sigPlotDataUpdated = QtCore.Signal(int, list, list, bool)
    sigPlotParamsUpdated = QtCore.Signal(int, dict)
    sigPlotNumberChanged = QtCore.Signal(int)
    sigFitUpdated = QtCore.Signal(int, np.ndarray, str, str)

    # declare connectors
    save_logic = Connector(interface='SaveLogic')
    fit_logic = Connector(interface='FitLogic')

    _default_plot_number = ConfigOption(name='default_plot_number', default=3)
    _pen_color_list = ConfigOption(name='pen_color_list', default=['b', 'y', 'm', 'g'])

    fit_container = StatusVar(name='fit_container', default=None)

    def __init__(self, *args, **kwargs):
        """ Create QDPlotLogic object with connectors.

        @param dict args: optional parameters
        @param dict kwargs: optional keyword parameters
        """
        super().__init__(*args, **kwargs)

        self._save_logic = None
        self._fit_logic = None

        # locking for thread safety
        self.threadlock = RecursiveMutex()

        self._clear_old = list()
        self._x_limits = list()
        self._y_limits = list()
        self._x_label = list()
        self._y_label = list()
        self._x_unit = list()
        self._y_unit = list()
        self._x_data = list()
        self._y_data = list()
        self._fit_data = list()
        self._fit_results = list()
        self._fit_method = list()

    def on_activate(self):
        """ Initialisation performed during activation of the module. """
        # Sanity-check ConfigOptions
        if not isinstance(self._default_plot_number, int) or self._default_plot_number < 1:
            self.log.warning('Invalid number of plots encountered in config. Falling back to 1.')
            self._default_plot_number = 1

<<<<<<< HEAD
        self._save_logic = self.save_logic()
        self._fit_logic = self.fit_logic()
=======
        self._allowed_colors = ['b', 'g', 'r', 'c', 'm', 'y', 'k', 'w']
        if not isinstance(self._pen_color_list, (list, tuple)) or len(self._pen_color_list) < 1:
            self.log.warning('The parameter pen_color_list needs to be a list of strings but was "{0}".'
                             ' Will use the following pen colors as default: {1}.'
                             ''.format(self._pen_color_list, ['b', 'y', 'm', 'g']))
            self._pen_color_list = ['b', 'y', 'm', 'g']

        for index, color in enumerate(self._pen_color_list):
            if (isinstance(color, (list, tuple)) and len(color) == 3) or \
                    (isinstance(color, str) and color in self._allowed_colors):
                pass
            else:
                self.log.warning('The color was "{0}" but needs to be from this list: {1} '
                                 'or a 3 element tuple with values from 0 to 255 for RGB.'
                                 ' Setting color to "b".'.format(color, self._allowed_colors))
                self._pen_color_list[index] = 'b'
>>>>>>> dd3acb3e

        self._clear_old = list()
        self._x_limits = list()
        self._y_limits = list()
        self._x_label = list()
        self._y_label = list()
        self._x_unit = list()
        self._y_unit = list()
        self._x_data = list()
        self._y_data = list()
        self._fit_data = list()
        self._fit_results = list()
        self._fit_method = list()

        self.set_number_of_plots(self._default_plot_number)

    def on_deactivate(self):
        """ De-initialisation performed during deactivation of the module. """
        for i in reversed(range(self.number_of_plots)):
            self.remove_plot(i)
        self._save_logic = None
        self._fit_logic = None

    @fit_container.constructor
    def sv_set_fit(self, val):
        """ Set up fit container """
        fc = self.fit_logic().make_fit_container('Plot QDPlotterLogic', '1d')
        fc.set_units(['', 'a.u.'])
        if not (isinstance(val, dict) and len(val) > 0):
            val = dict()
        fc.load_from_dict(val)
        return fc

    @fit_container.representer
    def sv_get_fit(self, val):
        """ Save configured fits """
        if len(val.fit_list) > 0:
            return val.save_to_dict()
        else:
            return None

    @property
    def number_of_plots(self):
        with self.threadlock:
            return len(self._clear_old)

    @property
    def pen_colors(self):
        return self._pen_color_list

    @pen_colors.setter
    def pen_colors(self, value):
        if not isinstance(value, (list, tuple)) or len(value) < 1:
            self.log.warning('The parameter pen_color_list needs to be a list of strings but was "{0}".'
                             ' Will use the following old pen colors: {1}.'
                             ''.format(value, self._pen_color_list))
            return
        for index, color in enumerate(self._pen_color_list):
            if (isinstance(color, (list, tuple)) and len(color) == 3) or \
                    (isinstance(color, str) and color in self._allowed_colors):
                pass
            else:
                self.log.warning('The color was "{0}" but needs to be from this list: {1} '
                                 'or a 3 element tuple with values from 0 to 255 for RGB.'
                                 ''.format(color, self._allowed_colors))
                return
        else:
            self._pen_color_list = list(value)

    @QtCore.Slot()
    def add_plot(self):
        with self.threadlock:
            self._clear_old.append(True)
            self._x_limits.append([-0.5, 0.5])
            self._y_limits.append([-0.5, 0.5])
            self._x_label.append('X')
            self._y_label.append('Y')
            self._x_unit.append('a.u.')
            self._y_unit.append('a.u.')
            self._x_data.append([np.zeros(1)])
            self._y_data.append([np.zeros(1)])
            self._fit_data.append(None)
            self._fit_results.append(None)
            self._fit_method.append('No Fit')
            plot_index = self.number_of_plots - 1

            self.sigPlotNumberChanged.emit(self.number_of_plots)
            self.sigPlotDataUpdated.emit(plot_index,
                                         self._x_data[plot_index],
                                         self._y_data[plot_index],
                                         self._clear_old[plot_index])
            if self._fit_method[plot_index] != 'No Fit':
                self.sigFitUpdated.emit(plot_index,
                                        self._fit_data[plot_index],
                                        self._fit_results[plot_index],
                                        self._fit_method[plot_index])
            params = {'x_label' : self._x_label[plot_index],
                      'y_label' : self._y_label[plot_index],
                      'x_unit'  : self._x_unit[plot_index],
                      'y_unit'  : self._y_unit[plot_index],
                      'x_limits': self._x_limits[plot_index],
                      'y_limits': self._y_limits[plot_index]}
            self.sigPlotParamsUpdated.emit(plot_index, params)

    @QtCore.Slot()
    @QtCore.Slot(int)
    def remove_plot(self, plot_index=None):
        with self.threadlock:
            if plot_index is None or plot_index == -1:
                plot_index = -1
            elif not (0 <= plot_index < self.number_of_plots):
                raise IndexError('Plot index {0:d} out of bounds.'.format(plot_index))

            del self._clear_old[plot_index]
            del self._x_limits[plot_index]
            del self._y_limits[plot_index]
            del self._x_label[plot_index]
            del self._y_label[plot_index]
            del self._x_unit[plot_index]
            del self._y_unit[plot_index]
            del self._x_data[plot_index]
            del self._y_data[plot_index]
            del self._fit_data[plot_index]
            del self._fit_results[plot_index]
            del self._fit_method[plot_index]
            self.sigPlotNumberChanged.emit(self.number_of_plots)

            update_range = (-1,) if plot_index == -1 else range(plot_index, self.number_of_plots)
            for i in update_range:
                self.sigPlotDataUpdated.emit(i, self._x_data[i], self._y_data[i], self._clear_old[i])
                self.sigFitUpdated.emit(i, self._fit_data[i], self._fit_results[i], self._fit_method[i])
                params = {'x_label': self._x_label[i],
                          'y_label': self._y_label[i],
                          'x_unit': self._x_unit[i],
                          'y_unit': self._y_unit[i],
                          'x_limits': self._x_limits[i],
                          'y_limits': self._y_limits[i]}
                self.sigPlotParamsUpdated.emit(i, params)

    @QtCore.Slot(int)
    def set_number_of_plots(self, plt_count):
        with self.threadlock:
            if not isinstance(plt_count, int):
                raise TypeError
            if plt_count < 1:
                self.log.error('number of plots must be integer >= 1.')
                return
            while self.number_of_plots < plt_count:
                self.add_plot()
            while self.number_of_plots > plt_count:
                self.remove_plot()
    
    def get_x_data(self, plot_index=0):
        """ Get the data of the x-axis being plotted.
        
        @param int plot_index: index of the plot in the range from 0 to number_of_plots-1
        @return np.ndarray or list of np.ndarrays x: data of the x-axis
        """
        with self.threadlock:
            if 0 <= plot_index < self.number_of_plots:
                return self._x_data[plot_index]
            self.log.error('Error while retrieving plot x_data. Plot index {0:d} out of bounds.'
                           ''.format(plot_index))
            return [np.zeros(0)]
    
    def get_y_data(self, plot_index=0):
        """ Get the data of the y-axis being plotted.
        
        @param int plot_index: index of the plot in the range from 0 to number_of_plots-1
        @return np.ndarray or list of np.ndarrays y: data of the y-axis
        """
        with self.threadlock:
            if 0 <= plot_index < self.number_of_plots:
                return self._y_data[plot_index]
            self.log.error('Error while retrieving plot y_data. Plot index {0:d} out of bounds.'
                           ''.format(plot_index))
            return [np.zeros(0)]

    def set_data(self, x=None, y=None, clear_old=True, plot_index=0, adjust_scale=True):
        """ Set the data to plot

        @param np.ndarray or list of np.ndarrays x: data of independents variable(s)
        @param np.ndarray or list of np.ndarrays y: data of dependent variable(s)
        @param bool clear_old: clear old plots in GUI if True
        @param int plot_index: index of the plot in the range from 0 to 2
        @param bool adjust_scale: Whether auto-scale should be performed after adding data or not.
        """
        with self.threadlock:
            if x is None:
                self.log.error('No x-values provided. Cannot set plot data.')
                return -1
            if y is None:
                self.log.error('No y-values provided. Cannot set plot data.')
                return -1
            if not (0 <= plot_index < self.number_of_plots):
                self.log.error(
                    'Plot index {0:d} out of bounds. To add a new plot, call set_number_of_plots(int) '
                    'or add_plot() first.'.format(plot_index))
                return -1

            self._clear_old[plot_index] = clear_old
            # check if input is only an array (single plot) or a list of arrays (one or several plots)
            if isinstance(x[0], np.ndarray):  # if x is an array, type(x[0]) is a np.float
                self._x_data[plot_index] = list(x)
                self._y_data[plot_index] = list(y)
            else:
                self._x_data[plot_index] = [x]
                self._y_data[plot_index] = [y]

            # reset fit for this plot
            self._fit_data[plot_index] = None
            self._fit_results[plot_index] = None
            self._fit_method[plot_index] = None

            # automatically set the correct range
            self.set_x_limits(plot_index=plot_index)
            self.set_y_limits(plot_index=plot_index)

            self.sigPlotDataUpdated.emit(plot_index,
                                         self._x_data[plot_index],
                                         self._y_data[plot_index],
                                         clear_old)
            self.sigPlotParamsUpdated.emit(plot_index,
                                           {'x_limits': self._x_limits[plot_index],
                                            'y_limits': self._y_limits[plot_index]})
            if adjust_scale:
                self.update_auto_range(plot_index, True, True)
            return 0

    @QtCore.Slot(str, int)
    def do_fit(self, fit_method, plot_index=0):
        """ Get the data of the x-axis being plotted.
        
        @param str fit_method: name of the fit_method, this needs to match the methods in
                               fit_container.
        @param int plot_index: index of the plot in the range from 0 to 2
        @return int plot_index, 3D np.ndarray fit_data, str result, str fit_method: result of fit
        """
        with self.threadlock:
            if not (0 <= plot_index < self.number_of_plots):
                raise IndexError(
                    'Plot index {0:d} out of bounds. Unable to perform data fit.'.format(plot_index))
            # check that the fit_method is correct
            if fit_method is None or isinstance(fit_method, str):
                if fit_method not in self.fit_container.fit_list:
                    if fit_method is not None and fit_method != 'No Fit':
                        self.log.warning('Fit function "{0}" not available in fit container. Configure '
                                         'available fits first.'.format(fit_method))
                    fit_method = 'No Fit'
            else:
                raise TypeError('Parameter fit_method must be str or None type.')

            result = ''
            fit_data = list()

            # do one fit for each data set in the plot
            for data_set in range(len(self._x_data[plot_index])):
                x_data = self._x_data[plot_index][data_set]
                y_data = self._y_data[plot_index][data_set]

                self.fit_container.set_current_fit(fit_method)

                # only fit if the is enough data to actually do the fit
                if len(x_data) < 2 or len(y_data) < 2 or min(x_data) == max(x_data):
                    self.log.warning(
                        'The data you are trying to fit does not contain enough points for a fit.')
                    return (plot_index,
                            np.zeros(shape=(len(self._x_data[plot_index]), 2, 10)),
                            'results',
                            self.fit_container.current_fit)

                # actually do the fit
                fit_x, fit_y, result_set = self.fit_container.do_fit(np.array(x_data), np.array(y_data))
                fit_data_set = np.array([fit_x, fit_y])
                fit_data.append(fit_data_set)

                # Get formatted result string and concatenate the results of the data sets
                if fit_method == 'No Fit':
                    formatted_fitresult = 'No Fit'
                else:
                    try:
                        formatted_fitresult = units.create_formatted_output(result_set.result_str_dict)
                    except:
                        formatted_fitresult = 'This fit does not return formatted results'
                tabbed_result = '\n  '.join(formatted_fitresult.split('\n')[:-1])
                result += 'data_set {0}:\n  {1}\n'.format(data_set, tabbed_result)

            # convert list to np.ndarray to make handling it much more efficient
            fit_data = np.array(fit_data)

            # save the fit results internally
            self._fit_data[plot_index] = fit_data
            self._fit_results[plot_index] = result
            self._fit_method[plot_index] = fit_method

            self.sigFitUpdated.emit(plot_index, fit_data, result, self.fit_container.current_fit)
            return plot_index, fit_data, result, self.fit_container.current_fit

    def get_fit_data(self, plot_index):
        with self.threadlock:
            if not (0 <= plot_index < self.number_of_plots):
                raise IndexError('Plot index {0:d} out of bounds.'.format(plot_index))
            return (self._fit_data[plot_index],
                    self._fit_results[plot_index],
                    self._fit_method[plot_index])

    def save_data(self, postfix='', plot_index=0):
        """ Save the data to a file.

        @param str postfix: an additional tag, which will be added to the filename upon save
        @param int plot_index: index of the plot in the range for 0 to 2
        """
        with self.threadlock:
            if not (0 <= plot_index < self.number_of_plots):
                raise IndexError(
                    'Plot index {0:d} out of bounds. Unable to save data.'.format(plot_index))

            # Set the parameters:
            parameters = OrderedDict()
            parameters['user-selected x-limits'] = self._x_limits[plot_index]
            parameters['user-selected y-limits'] = self._y_limits[plot_index]
            parameters['user-selected x-label'] = self._x_label[plot_index]
            parameters['user-selected y-label'] = self._y_label[plot_index]
            parameters['user-selected x-unit'] = self._x_unit[plot_index]
            parameters['user-selected y-unit'] = self._y_unit[plot_index]

            # If there is a postfix then add separating underscore
            if postfix == '':
                file_label = 'qdplot'
            else:
                file_label = postfix

            file_label += '_plot_{0:d}'.format(int(plot_index) + 1)

            # Data labels
            x_label = self._x_label[plot_index] + ' (' + self._x_unit[plot_index] + ')'
            y_label = self._y_label[plot_index] + ' (' + self._y_unit[plot_index] + ')'

            # prepare the data in a dict or in an OrderedDict:
            data = OrderedDict()
            for data_set in range(len(self._x_data[plot_index])):
                data['{0} set {1:d}'.format(x_label, data_set + 1)] = self._x_data[plot_index][data_set]
                data['{0} set {1:d}'.format(y_label, data_set + 1)] = self._y_data[plot_index][data_set]

            # Prepare the figure to save as a "data thumbnail"
            plt.style.use(self._save_logic.mpl_qd_style)

            fig, ax1 = plt.subplots()

            for data_set in range(len(self._x_data[plot_index])):
                ax1.plot(self._x_data[plot_index][data_set],
                         self._y_data[plot_index][data_set],
                         linestyle=':',
                         linewidth=1)

                if self._fit_data[plot_index] is not None:
                    ax1.plot(self._fit_data[plot_index][data_set][0],
                             self._fit_data[plot_index][data_set][1],
                             color='r',
                             marker='None',
                             linewidth=1.5,
                             label='fit')

            # Do not include fit parameter if there is no fit calculated.
            if self._fit_data[plot_index] is not None:
                # Parameters for the text plot:
                # The position of the text annotation is controlled with the
                # relative offset in x direction and the relative length factor
                # rel_len_fac of the longest entry in one column
                rel_offset = 0.02
                rel_len_fac = 0.011
                entries_per_col = 24

                # do reverse processing to get each entry in a list
                entry_list = self._fit_results[plot_index].split('\n')
                # slice the entry_list in entries_per_col
                chunks = [entry_list[x:x + entries_per_col] for x in
                          range(0, len(entry_list), entries_per_col)]

                is_first_column = True  # first entry should contain header or \n

                for column in chunks:
                    max_length = max(column, key=len)  # get the longest entry
                    column_text = ''

                    for entry in column:
                        column_text += entry.rstrip() + '\n'

                    column_text = column_text[:-1]  # remove the last new line

                    heading = 'Fit results for method: {}'.format(
                        self._fit_method[plot_index]) if is_first_column else ''
                    column_text = heading + '\n' + column_text

                    ax1.text(1.00 + rel_offset,
                             0.99,
                             column_text,
                             verticalalignment='top',
                             horizontalalignment='left',
                             transform=ax1.transAxes,
                             fontsize=12)

                    # the rel_offset in position of the text is a linear function
                    # which depends on the longest entry in the column
                    rel_offset += rel_len_fac * len(max_length)

                    is_first_column = False

            # set labels, units and limits
            ax1.set_xlabel(x_label)
            ax1.set_ylabel(y_label)

            ax1.set_xlim(self._x_limits[plot_index])
            ax1.set_ylim(self._y_limits[plot_index])

            fig.tight_layout()

            # Call save logic to write everything to file
            file_path = self._save_logic.get_path_for_module(module_name='qdplot')
            self._save_logic.save_data(data,
                                       filepath=file_path,
                                       parameters=parameters,
                                       filelabel=file_label,
                                       plotfig=fig,
                                       delimiter='\t')
            plt.close(fig)
            self.log.debug('Data saved to:\n{0}'.format(file_path))

    def get_limits(self, plot_index=0):
        with self.threadlock:
            return self.get_x_limits(plot_index), self.get_y_limits(plot_index)

    def set_limits(self, limits=None, plot_index=0):
        with self.threadlock:
            if limits is None:
                limits = (None, None)
            self.set_x_limits(limits[0], plot_index)
            self.set_y_limits(limits[1], plot_index)

    def get_x_limits(self, plot_index=0):
        """ Get the limits of the x-axis being plotted.

        @param int plot_index: index of the plot in the range from 0 to 2
        @return 2-element list: limits of the x-axis e.g. as [0, 1]
        """
        with self.threadlock:
            if not (0 <= plot_index < self.number_of_plots):
                raise IndexError('Plot index {0:d} out of bounds.'.format(plot_index))
            return self._x_limits[plot_index]

    def set_x_limits(self, limits=None, plot_index=0):
        """Set the x_limits, to match the data (default) or to a specified new range

        @param float limits: 2-element list containing min and max x-values
        @param int plot_index: index of the plot in the range for 0 to 2
        """
        with self.threadlock:
            if not (0 <= plot_index < self.number_of_plots):
                raise IndexError('Plot index {0:d} out of bounds.'.format(plot_index))
            if limits is not None:
                if isinstance(limits, (list, tuple, np.ndarray)) and len(limits) > 1:
                    self._x_limits[plot_index] = limits
                else:
                    self.log.error('limits need to be a list of at least 2 elements but is {}.'
                                   ''.format(limits))
                    return
            else:
                range_min = np.min([np.min(values) for values in self._x_data[plot_index]])
                range_max = np.max([np.max(values) for values in self._x_data[plot_index]])
                range_range = range_max - range_min
                self._x_limits[plot_index] = [range_min - 0.02 * range_range,
                                              range_max + 0.02 * range_range]
            self.sigPlotParamsUpdated.emit(plot_index, {'x_limits': self._x_limits[plot_index]})

    def get_y_limits(self, plot_index):
        """ Get the limits of the y-axis being plotted.

        @param int plot_index: index of the plot in the range from 0 to 2
        @return 2-element list: limits of the y-axis e.g. as [0, 1]
        """
        with self.threadlock:
            if not (0 <= plot_index < self.number_of_plots):
                raise IndexError('Plot index {0:d} out of bounds.'.format(plot_index))
            return self._y_limits[plot_index]

    def set_y_limits(self, limits=None, plot_index=0):
        """Set the y_limits, to match the data (default) or to a specified new range

        @param float limits: 2-element list containing min and max y-values
        @param int plot_index: index of the plot in the range for 0 to 2
        """
        with self.threadlock:
            if not (0 <= plot_index < self.number_of_plots):
                raise IndexError('Plot index {0:d} out of bounds.'.format(plot_index))
            if limits is not None:
                if isinstance(limits, (list, tuple, np.ndarray)) and len(limits) > 1:
                    self._y_limits[plot_index] = limits
                else:
                    self.log.error('limits need to be a list of at least 2 elements but is {}.'
                                   ''.format(limits))
            else:
                range_min = np.min([np.min(values) for values in self._y_data[plot_index]])
                range_max = np.max([np.max(values) for values in self._y_data[plot_index]])
                range_range = range_max - range_min
                self._y_limits[plot_index] = [range_min - 0.02 * range_range,
                                              range_max + 0.02 * range_range]
            self.sigPlotParamsUpdated.emit(plot_index, {'y_limits': self._y_limits[plot_index]})

    def get_labels(self, plot_index=0):
        with self.threadlock:
            return self.get_x_label(plot_index), self.get_y_label(plot_index)

    def set_labels(self, labels, plot_index=0):
        with self.threadlock:
            self.set_x_label(labels[0], plot_index)
            self.set_y_label(labels[1], plot_index)

    def get_x_label(self, plot_index=0):
        """ Get the label of the x-axis being plotted.

        @param int plot_index: index of the plot in the range from 0 to 2
        @return str: current label of the x-axis
        """
        with self.threadlock:
            if not (0 <= plot_index < self.number_of_plots):
                raise IndexError('Plot index {0:d} out of bounds.'.format(plot_index))
            return self._x_label[plot_index]
    
    def set_x_label(self, value, plot_index=0):
        """ Set the label of the x-axis being plotted.

        @param str value: label to be set
        @param int plot_index: index of the plot in the range for 0 to 2
        """
        with self.threadlock:
            if not (0 <= plot_index < self.number_of_plots):
                raise IndexError('Plot index {0:d} out of bounds.'.format(plot_index))
            self._x_label[plot_index] = str(value)
            self.sigPlotParamsUpdated.emit(plot_index, {'x_label': self._x_label[plot_index]})

    def get_y_label(self, plot_index=0):
        """ Get the label of the y-axis being plotted.

        @param int plot_index: index of the plot in the range from 0 to 2
        @return str: current label of the y-axis
        """
        with self.threadlock:
            if not (0 <= plot_index < self.number_of_plots):
                raise IndexError('Plot index {0:d} out of bounds.'.format(plot_index))
            return self._y_label[plot_index]
    
    def set_y_label(self, value, plot_index=0):
        """ Set the label of the y-axis being plotted.

        @param str value: label to be set
        @param int plot_index: index of the plot in the range for 0 to 2
        """
        with self.threadlock:
            if not (0 <= plot_index < self.number_of_plots):
                raise IndexError('Plot index {0:d} out of bounds.'.format(plot_index))
            self._y_label[plot_index] = str(value)
            self.sigPlotParamsUpdated.emit(plot_index, {'y_label': self._y_label[plot_index]})

    def get_units(self, plot_index=0):
        with self.threadlock:
            return self.get_x_unit(plot_index), self.get_y_unit(plot_index)

    def set_units(self, units, plot_index=0):
        with self.threadlock:
            self.set_x_unit(units[0], plot_index)
            self.set_y_unit(units[1], plot_index)

    def get_x_unit(self, plot_index=0):
        """ Get the unit of the x-axis being plotted.

        @param int plot_index: index of the plot in the range from 0 to 2
        @return str: current unit of the x-axis
        """
        with self.threadlock:
            if not (0 <= plot_index < self.number_of_plots):
                raise IndexError('Plot index {0:d} out of bounds.'.format(plot_index))
            return self._x_unit[plot_index]
    
    def set_x_unit(self, value, plot_index=0):
        """ Set the unit of the x-axis being plotted.

        @param str value: label to be set
        @param int plot_index: index of the plot in the range for 0 to 2
        """
        with self.threadlock:
            if not (0 <= plot_index < self.number_of_plots):
                raise IndexError('Plot index {0:d} out of bounds.'.format(plot_index))
            self._x_unit[plot_index] = str(value)
            self.sigPlotParamsUpdated.emit(plot_index, {'x_unit': self._x_unit[plot_index]})

    def get_y_unit(self, plot_index=0):
        """ Get the unit of the y-axis being plotted.

        @param int plot_index: index of the plot in the range from 0 to 2
        @return str: current unit of the y-axis
        """
        with self.threadlock:
            if not (0 <= plot_index < self.number_of_plots):
                raise IndexError('Plot index {0:d} out of bounds.'.format(plot_index))
            return self._y_unit[plot_index]
    
    def set_y_unit(self, value, plot_index=0):
        """ Set the unit of the y-axis being plotted.

        @param str value: label to be set
        @param int plot_index: index of the plot in the range for 0 to 2
        """
        with self.threadlock:
            if not (0 <= plot_index < self.number_of_plots):
                raise IndexError('Plot index {0:d} out of bounds.'.format(plot_index))
            self._y_unit[plot_index] = str(value)
            self.sigPlotParamsUpdated.emit(plot_index, {'y_unit': self._y_unit[plot_index]})

    def clear_old_data(self, plot_index=0):
        """ Get the information, if the previous plots in the windows are kept or not

        @param int plot_index: index of the plot in the range from 0 to 2
        @return bool: are the plots currently in the GUI kept or not
        """
        with self.threadlock:
            if not (0 <= plot_index < self.number_of_plots):
                raise IndexError('Plot index {0:d} out of bounds.'.format(plot_index))
            return self._clear_old[plot_index]

    @QtCore.Slot(int, dict)
    def update_plot_parameters(self, plot_index, params):
        with self.threadlock:
            if 0 <= plot_index < len(self._x_data):
                if 'x_label' in params:
                    self.set_x_label(params['x_label'], plot_index)
                if 'x_unit' in params:
                    self.set_x_unit(params['x_unit'], plot_index)
                if 'y_label' in params:
                    self.set_y_label(params['y_label'], plot_index)
                if 'y_unit' in params:
                    self.set_y_unit(params['y_unit'], plot_index)
                if 'x_limits' in params:
                    self.set_x_limits(params['x_limits'], plot_index)
                if 'y_limits' in params:
                    self.set_y_limits(params['y_limits'], plot_index)

    @QtCore.Slot(int, bool, bool)
    def update_auto_range(self, plot_index, auto_x, auto_y):
        with self.threadlock:
            if 0 <= plot_index < len(self._x_data):
                if auto_x:
                    self.set_x_limits(plot_index=plot_index)
                if auto_y:
                    self.set_y_limits(plot_index=plot_index)<|MERGE_RESOLUTION|>--- conflicted
+++ resolved
@@ -105,10 +105,9 @@
             self.log.warning('Invalid number of plots encountered in config. Falling back to 1.')
             self._default_plot_number = 1
 
-<<<<<<< HEAD
         self._save_logic = self.save_logic()
         self._fit_logic = self.fit_logic()
-=======
+
         self._allowed_colors = ['b', 'g', 'r', 'c', 'm', 'y', 'k', 'w']
         if not isinstance(self._pen_color_list, (list, tuple)) or len(self._pen_color_list) < 1:
             self.log.warning('The parameter pen_color_list needs to be a list of strings but was "{0}".'
@@ -125,7 +124,6 @@
                                  'or a 3 element tuple with values from 0 to 255 for RGB.'
                                  ' Setting color to "b".'.format(color, self._allowed_colors))
                 self._pen_color_list[index] = 'b'
->>>>>>> dd3acb3e
 
         self._clear_old = list()
         self._x_limits = list()
